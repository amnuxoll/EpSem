package framework;

import environments.fsm.FSMEnvironment;

import java.io.IOException;
import java.io.InvalidObjectException;
import java.util.ArrayList;
import java.util.List;

/**
 * {@link TestRun} will marshal calls between a single {@link IAgent} and a single {@link IEnvironment}
 * for a specific given N runs to the goal.
 *
 * @author Zachary Paul Faltersack
 * @version 0.95
 */
public class TestRun implements IIntrospector, Runnable {

    //region Class Variables

    /** The {@link IAgent} to run in the environment. */
    private IAgent agent;

    /** The {@link IEnvironment} to operate in. */
    private IEnvironment environment;

    /** The number of goals to find in the environment. */
    private int numberOfGoalsToFind;

    /** Subscribers to the goal found event. */
    private List<IGoalListener> goalListeners = new ArrayList<>();

    //endregion

    //region Constructors

    /**
     * Creates an instance of a {@link TestRun} for the given agent and environment.
     *
     * @param agent the {@link IAgent} to run.
     * @param environment the {@link IEnvironment} to run.
     * @param numberOfGoalsToFind the number of goals to find in the environment.
     * @throws IllegalArgumentException
     */
    public TestRun(IAgent agent, IEnvironment environment, int numberOfGoalsToFind) throws IllegalArgumentException {
        if (agent == null)
            throw new IllegalArgumentException("agent cannot be null");
        if (environment == null)
            throw new IllegalArgumentException("environment cannot be null");
        if (numberOfGoalsToFind < 1)
            throw new IllegalArgumentException("numberOfGoalsToFind cannot be less than 1");

        this.environment = environment;
        this.agent = agent;
        this.numberOfGoalsToFind = numberOfGoalsToFind;
    }

    //endregion

    //region Public Methods

    /**
     * Allows new subscribers to the goal event to be registered.
     *
     * @param listener the goal event subscriber to register.
     */
    public synchronized void addGoalListener(IGoalListener listener) {
        this.goalListeners.add(listener);
    }

    //endregion

    //region Private Methods

    private synchronized void fireGoalEvent(int goalCount, int stepsToGoal) throws IOException {
        GoalEvent goal = new GoalEvent(this, goalCount, stepsToGoal, this.agent.getGoalData());
        for (IGoalListener listener : this.goalListeners) {
            listener.goalReceived(goal);
        }
    }

    //endregion

    //region IIntrospector Members

    /**
     * Determines if the execution of the given {@link Sequence} would result in hitting a goal at any point.
     *
     * @param sequence the {@link Sequence} to validate.
     * @return true if the goal would be hit; otherwise false.
     */
    @Override
    public boolean validateSequence(Sequence sequence) {
        return this.environment.validateSequence(sequence);
    }

    //endregion

    //region Runnable Members

    /**
     * Entry for test execution when spun off in a new thread.
     */
    @Override
    public void run() {
        try {
            int goalCount = 0;
            int moveCount = 0;
            this.agent.initialize(this.environment.getActions(), this);
            SensorData sensorData = this.environment.applyAction(null);
            do {
                Action action = this.agent.getNextAction(sensorData);
                if(action == null) {
                    throw new InvalidObjectException("Agent's getNextAction() method returned a null action.");
                }
                FSMEnvironment env = (FSMEnvironment)this.environment;
<<<<<<< HEAD
                Integer prevState = env.getCurrentState();
                System.out.println("Current state: s" + prevState);
                System.out.println("Agent's Action: " + action);
=======
                Integer currState = env.getCurrentState();

                System.out.println("Current State: s" + currState);
                System.out.println("Agent's action: " + action);

>>>>>>> dbd92de8
                sensorData = this.environment.applyAction(action);
                moveCount++;
                Integer currState = env.getCurrentState();
                System.out.print("new state: s" + currState);
                System.out.print("\t(shortest path: " + env.getShortestSequenceString(currState));
                System.out.println(", blind path: " + env.getBlindPathString(currState) + ")");

<<<<<<< HEAD
                //DEBUG
                // CHANGE THIS BACK JUT IN CASE IT BREAKS SOMETHING: JAYVEN AND PENNY
                // if (this.environment instanceof FSMEnvironment) {
                // }

=======
>>>>>>> dbd92de8
                if (sensorData.isGoal()) {
                    this.agent.onGoalFound();
                    this.fireGoalEvent(goalCount++, moveCount);
                    System.out.println("\nGoal found:\n\tCurrent # of goals found: " + goalCount + "\n\tCurrent # of moves: " + moveCount);
                    moveCount = 0;
                    System.out.println("\nReached goal state: #" + goalCount);
                } else{
                    Integer newState = env.getCurrentState();
                    System.out.print("New state: s" + newState);
                    System.out.print("\t(shortest path: " + env.getShortestSequenceString(currState));
                    System.out.println(", blind path: " + env.getBlindPathString(currState) + ")");
                }

                System.out.println();
<<<<<<< HEAD
=======

>>>>>>> dbd92de8
            } while (goalCount < this.numberOfGoalsToFind);
            this.agent.onTestRunComplete();
        } catch (Exception ex) {
            NamedOutput.getInstance().write("framework", ex);
        }
    }

    //endregion
}<|MERGE_RESOLUTION|>--- conflicted
+++ resolved
@@ -114,32 +114,14 @@
                     throw new InvalidObjectException("Agent's getNextAction() method returned a null action.");
                 }
                 FSMEnvironment env = (FSMEnvironment)this.environment;
-<<<<<<< HEAD
-                Integer prevState = env.getCurrentState();
-                System.out.println("Current state: s" + prevState);
-                System.out.println("Agent's Action: " + action);
-=======
                 Integer currState = env.getCurrentState();
 
                 System.out.println("Current State: s" + currState);
                 System.out.println("Agent's action: " + action);
 
->>>>>>> dbd92de8
                 sensorData = this.environment.applyAction(action);
                 moveCount++;
-                Integer currState = env.getCurrentState();
-                System.out.print("new state: s" + currState);
-                System.out.print("\t(shortest path: " + env.getShortestSequenceString(currState));
-                System.out.println(", blind path: " + env.getBlindPathString(currState) + ")");
 
-<<<<<<< HEAD
-                //DEBUG
-                // CHANGE THIS BACK JUT IN CASE IT BREAKS SOMETHING: JAYVEN AND PENNY
-                // if (this.environment instanceof FSMEnvironment) {
-                // }
-
-=======
->>>>>>> dbd92de8
                 if (sensorData.isGoal()) {
                     this.agent.onGoalFound();
                     this.fireGoalEvent(goalCount++, moveCount);
@@ -154,10 +136,7 @@
                 }
 
                 System.out.println();
-<<<<<<< HEAD
-=======
 
->>>>>>> dbd92de8
             } while (goalCount < this.numberOfGoalsToFind);
             this.agent.onTestRunComplete();
         } catch (Exception ex) {
