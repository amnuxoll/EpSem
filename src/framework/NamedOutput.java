--- conflicted
+++ resolved
@@ -53,16 +53,11 @@
         if (data == null)
             throw new IllegalArgumentException("data cannot be null.");
         try {
-<<<<<<< HEAD
-            this.outputStreams.get(key).write(data.getBytes());
-        } catch (Exception ex) {
-=======
             OutputStream stream = System.out;
             if (this.outputStreams.containsKey(key))
                 stream = this.outputStreams.get(key);
             stream.write(data.getBytes());
-        } catch (IOException ex) {
->>>>>>> 8b3542dd
+        } catch (Exception ex) {
             // To avoid any possible exception recursion we'll print internal errors directly to std out.
             ex.printStackTrace();
         }
