package utils;

import framework.Move;

import java.util.*;

/**
 * Created by Ryan on 1/28/2019.
 */
public class RuleNode {
    //private static RuleNodeRoot root;

    protected int sense;
    protected HashMap<Move, ArrayList<RuleNode>> children;
    protected int frequency;
    protected final Move[] potentialMoves;
    private int[] moveFrequencies;
    // maxDepth is decremented as you move down the tree; at the depth limit this value will be 0.
    // can be understood as "how much deeper does the tree go beyond this node".
    protected int currentDepth;
    protected int maxDepth;
    //TODO: protected int depth; //common-sense notion of depth. Technically redundant with maxDepth as of right now, but makes some stuff easier
    //Potential:
    //private int[] indices;
    protected double expectation = -1;
    private Move bestMove = null;
    protected boolean explore = false;

    protected boolean visited = true;

    // constructor
    public RuleNode(Move[] potentialMoves, int sense, int maxDepth, int currentDepth){
        if (currentDepth < 0) {
            throw new IllegalArgumentException("Current depth cannot be negative!");
        }
        this.currentDepth = currentDepth;

        if (potentialMoves == null){
            throw new IllegalArgumentException("Cannot have null move set");
        } else if (potentialMoves.length == 0){
            throw new IllegalArgumentException("Cannot have empty move set");
        }

        if (maxDepth < 0){
            throw new IllegalArgumentException("Cannot have negative max depth");
        }

        this.potentialMoves = potentialMoves;
        int alphabetSize = potentialMoves.length;
        this.sense = sense;
        // Note that frequency is seemingly recorded in two places--calculating accurate probabilities for prospective
        // moves needs us to keep track of the frequencies that this node was visited and how often each move was taken
        // from the node.
        frequency = 0;
        moveFrequencies = new int[alphabetSize];
        this.maxDepth = maxDepth;

        if (maxDepth > 0) {//if maxDepth is positive, we are not yet at depth limit
            children = new HashMap<>(alphabetSize);
            for (Move move : potentialMoves) {
                //initialize the list for a given possible move and make the goal node--which is a special case--the first
                // element. This means that the first element is *always* the goal child for every possible move, which is handy.
                ArrayList<RuleNode> list = new ArrayList<>(Collections.singletonList(
                        new RuleNodeGoal(potentialMoves, currentDepth + 1))
                );
                children.put(move, list);
            }
        } else { //at the depth limit, don't build more nodes.
            children = null;
        }
    }

    protected int getMoveFrequency(Move move){
        int index = Arrays.asList(potentialMoves).indexOf(move);
        if (index == -1) {
            return -1;
        }
        //indexing of moveFrequencies is constructed to be consistent with ordering of the potential moves the agent can
        //take, thus assumes that at any two points in memory the same moves were available to the agent as were in the beginning
        return moveFrequencies[index];
    }

    public int incrementMoveFrequency(Move move){
        int index = Arrays.asList(potentialMoves).indexOf(move);
        if (index == -1) {
            return -1;
        }

        return moveFrequencies[index]++;
    }

    public boolean inAlphabet(Move move){
        return Arrays.asList(potentialMoves).contains(move);
    }

    // The "goal probability" of a sequence of moves is the estimated likelihood that a goal will be reached by the end
    // of the sequence.
    // Parameters: a sequence of moves, and an index in that sequence (for recursive calls)

    // E.g. if moves = aaba, and getGoalProbability(moves, 0) returns .55, our model has predicted that
    // taking those moves has a 55% chance of *having reached the goal* by the time the last 'a' move is taken (or sooner).

    // likewise, getGoalProbability(moves, 3) would return the estimated probability of reaching the goal just by taking that
    // last 'a' move.
    public double getGoalProbability(ArrayList<Move> moves, int moveIdx) {
        if (moves == null){
            throw new IllegalArgumentException("Moves cannot be null");
        }

        // CASE 1:
        // if you have no children, i.e. if you have reached the bottom of the tree
        if (maxDepth == 0) {
            return 0;
        }
        // CASE 2:
        // you've reached the end of the sequence whose goal probability we are calculating
        if (moves.size() <= moveIdx) {
            return 0;
        } else if (moveIdx < 0) {
            throw new IllegalArgumentException("moveIdx cannot be negative");
        }

        // CASE 3:
        // we haven't had the occasion in memory to create a rule corresponding to the proposed move,
        // in this case we assume that this couldn't have reached the goal; at the very least we have no reason to think
        // this move *would* reach the goal.
        Move move = moves.get(moveIdx);
        int frequency = getMoveFrequency(move);
        if (frequency == -1) { //we didn't find the move
            throw new IllegalArgumentException("Move not in alphabet!");
        } else if (frequency == 0) { // we haven't seen anything this move yet, return prob = 0
            return 0;
        }

        // RECURSIVE CASE:
        // for each child node associated with the given move, call this function on the child with the same sequence but
        // looking at the next move in the sequence, and increment the probability for this call by the frequency * that
        // return value.
        // Note that the only way for the child.getGoalProbability call to return a nonzero value is if we have reached
        // the goal before on that move, or if its children reach the goal later in the sequence. This functionality comes
        // from overloading the method in RuleNodeGoal to return 1.

        // TL;DR: how likely has the goal been reached by the time we've made the particular moveIdx-th move in the moves sequence
        double probability = 0;
        ArrayList<RuleNode> children = this.children.get(move);
        for (RuleNode child : children) {
            double childGoalProbability = child.getGoalProbability(moves, moveIdx+1);
            probability += child.frequency * childGoalProbability;
        }
        return probability / frequency;
    }

    /**
     * Gets the expected number of moves to goal from this node, assuming the best possible move is always made.
     * Fails if it cannot be calculated.
     * Fails if these conditions are met:
     *      Node is at depth limit or otherwise does not have children
     *      Node is in current (this prevents loops)
     *      A child in every possible move fails
     *
     * This function is cached. When unvisit is called, it will begin returning cached results. When occurs is called,
     * it will stop caching the results until it is unvisited. The idea is that it only recalculates if it or a child is
     * in current, and caches if it has not been visited since the last goal.
     * TODO: Is cache correct for a failed EV result (ex depth limit)?
     *
     * @param current The nodes in current. Needed so that EV calculation fails if it hits another current node.
     * @param top Whether this node is in current. Should be true unless called recursively. Causes code to ignore current check.
     * @param heuristic The heuristic to value unexplored moves
     * @return The expected value (if it is defined)
     *
     * Side effects:
     *      If it returns an empty optional, explore may be changed to an arbitrary value
     *      Otherwise, expectation stores the value contained in the optional (used for caching result)
     *                 bestMove stores the move that led to the minimum expected value
     *                 explore will be true if bestMove is an explore move (never been done before)
     */
    public Optional<Double> getExpectation(ArrayList<RuleNode> current, boolean top, Heuristic heuristic){

        //Cached value
        //TODO: Fix so that it will uncache if h changes
        if (!visited && expectation != -1.0){
            return Optional.of(expectation);
        }

        //Error check
        if (current == null){
            throw new IllegalArgumentException("current cannot be null");
        }

        //BASE CASE: Is goal (method override)

        //BASE CASE: Not top and in current
        if (!top && current.contains(this)){
            bestMove = null;
            expectation = -1;
            return Optional.empty();
        }

        //BASE CASE: At depth limit
        if (maxDepth == 0){
            bestMove = null;
            expectation = -1;
            return Optional.empty();
        }


        //BASE CASE: No children

        //RECURSIVE CASE: Add 1 to expectation of best child
        return getEVRecursive(current, heuristic);
    }

    protected Optional<Double> getEVRecursive(ArrayList<RuleNode> current, Heuristic heuristic){
        Optional<Double> best = Optional.empty();
        int bestMoveFrequency = 0;
        double h = heuristic.getHeuristic(currentDepth);
        Move bestMove = null;
        boolean madeMove = false;
        for (int i = 0; i < potentialMoves.length; i++){
            if(moveFrequencies[i] == 0){
                if (!best.isPresent() || h < best.get()){
                    bestMove = potentialMoves[i];
                    best = Optional.of(h);
                    explore = true;
                    bestMoveFrequency = 0;
                }
            } else {
                madeMove = true;
                ArrayList<RuleNode> childArray = children.get(potentialMoves[i]);
                final int frequency = moveFrequencies[i];
                Optional<Double> moveEV = getMoveEV(childArray, frequency, current, heuristic);
                if (moveEV.isPresent()){
                    double ev = moveEV.get();
                    //System.out.print("" + potentialMoves[i].toString() + ev + ",");
                    if (!best.isPresent() || ev < best.get() || (ev == best.get() && bestMoveFrequency > moveFrequencies[i])){
                        bestMove = potentialMoves[i];
                        best = Optional.of(ev);
                        explore = false;
                        bestMoveFrequency = moveFrequencies[i];
                    }
                }
            }
            //System.out.println(":::");
        }
        if(!madeMove){
            this.bestMove = null;
            expectation = -1;
            return Optional.empty();
        } else if (best.isPresent()){
            expectation = best.get();
            this.bestMove = bestMove;
        } /*else {
            expectation = -1;
            this.bestMove = null;
        }*/ // Makes lack of side effects consistent
        return best;
    }

    protected Optional<Double> getMoveEV(ArrayList<RuleNode> childArray, int moveFrequency, ArrayList<RuleNode> current, Heuristic heuristic){
        return childArray.stream()
                .map(node -> node.getExpectation(current, false, heuristic) //Gets expected value
                        .map(val -> val*node.frequency)) //Multiply by node frequency
                .reduce(Optional.of(0.0), (sum, ev) -> sum.flatMap(x -> ev.map(y -> x+y))) //Add EVs up
                .map(val -> val / moveFrequency + 1);
    }

    protected void unvisit(){
<<<<<<< HEAD
        visited = false;
        //TODO: Make recursive
=======
        if (visited) {
            visited = false;

            if (children == null || children.isEmpty()) {
                return;
            }

            for (ArrayList<RuleNode> childArray : children.values()) {
                for (RuleNode child : childArray) {
                    child.unvisit();
                }
            }
        }
>>>>>>> caf2732b
    }

    public Move getBestMove(){
        return bestMove;
    }

    public int getFrequency() { return frequency; }

    public boolean getExplore() { return explore; }

    public double getCachedExpectation() {
        return expectation;
    }

    public void occurs(){
        frequency++;
        visited = true;
    }

    /**
     * Gets the child that corresponds to the given sense in the given list, or creates it if it does not exist
     * @param children The list of children to look through
     * @param nextSense The sense that the child should have
     * @return The corresponding child
     *
     * Side effect: Can create the child if a child with the given sense is not found
     *              Will increase child frequency
     */
    protected RuleNode getChildBySense(ArrayList<RuleNode> children, int nextSense) {
        for (RuleNode ruleNode : children){
            if (ruleNode.sense == nextSense){
                return ruleNode;
            }
        }
        if (maxDepth - 1 == 0){
            throw new IllegalStateException("At depth limit - cannot create children");
        }
        RuleNode child = new RuleNode(potentialMoves, nextSense, maxDepth - 1, currentDepth + 1);
        children.add(child);
        return child;
    }

    /**
     * Gets the child that corresponds to the given move and sense value
     * @param move The move of the child
     * @param nextSense The sense of the child
     * @return null if at max depth, otherwise the corresponding child
     *
     * Side effects: Will create the child if it does not exist
     *               Will increment move frequency of this node and frequency of child
     */
    public RuleNode getNextChild(Move move, int nextSense){
        if (maxDepth == 0){
            return null;
        }

        if (move == null){
            throw new IllegalArgumentException("Move cannot be null");
        }

        if (!inAlphabet(move)){
            throw new IllegalArgumentException("Move does not exist");
        }

        ArrayList<RuleNode> moveChildren = children.get(move);

        return getChildBySense(moveChildren, nextSense);
    }

    /**
     * Gets the goal child for the node
     *
     * @param move The move that led to the goal
     * @return The goal child
     *
     * Side Effect: Increments goal child frequency
     */
    public RuleNodeGoal getGoalChild(Move move){
        if (maxDepth == 0){
            return null;
        }

        if (move == null){
            throw new IllegalArgumentException("Move cannot be null");
        }

        ArrayList<RuleNode> moveChildren = children.get(move);
        if (moveChildren == null){
            throw new IllegalArgumentException("Move not in alphabet");
        }

        return (RuleNodeGoal) moveChildren.get(0);
    }

    public int getSense(){
        return sense;
    }

    @Override
    public String toString(){
        return this.toString(true);
    }

    public String toString(Boolean includeNewline) {
        ArrayList<String> stringArrayList = toStringArray();
        if (stringArrayList.isEmpty()) {
            return "";
        }
        if (includeNewline)
            return String.join("\n", stringArrayList);
        return String.join("", stringArrayList);
    }

    protected ArrayList<String> toStringArray(){
        ArrayList<String> result = new ArrayList<>();

        result.add(sense + ": " + frequency);
        if (maxDepth != 0) {
            for (int i = 0; i < potentialMoves.length; i++) {
                result.add(sense + potentialMoves[i].toString() + ": " + moveFrequencies[i]);
            }
        }

        if (children == null || children.isEmpty()) {
            return result;
        }

        for (Map.Entry<Move, ArrayList<RuleNode>> entry : children.entrySet()){
            Move move = entry.getKey();
            for (RuleNode ruleNode : entry.getValue()){
                for (String childItem : ruleNode.toStringArray())
                {
                    result.add(String.valueOf(sense) + move + " -> " + childItem);
                }
            }
        }
        return result;
    }

    public int getCurrentDepth() {
        return currentDepth;
    }
}<|MERGE_RESOLUTION|>--- conflicted
+++ resolved
@@ -265,10 +265,6 @@
     }
 
     protected void unvisit(){
-<<<<<<< HEAD
-        visited = false;
-        //TODO: Make recursive
-=======
         if (visited) {
             visited = false;
 
@@ -282,7 +278,6 @@
                 }
             }
         }
->>>>>>> caf2732b
     }
 
     public Move getBestMove(){
