package environments.fsm;

import framework.Action;
import framework.Sequence;

import java.util.*;

/**
 *
 * @author Zachary Paul Faltersack
 * @version 0.95
 */
public class FSMTransitionTable {
    //region Class Variables
    private HashMap<Action, Integer>[] transitions;
    private HashMap<Integer, ArrayList<Action>> shortestSequences;
    private Sequence universalSequence;
    private Action[] actions;
    private String shortestBlindPath = null;
    //endregion

    //region Constructors
    public FSMTransitionTable(HashMap<Action, Integer>[] transitions) {
        if (transitions == null)
            throw new IllegalArgumentException("transitions cannot be null.");
        this.transitions = transitions;
        Set<Action> actionSet = this.transitions[0].keySet();
        this.actions = actionSet.toArray(new Action[0]);
        for (HashMap<Action, Integer> aTransitionTable : this.transitions) {
            actionSet = aTransitionTable.keySet();
            if (this.actions.length != actionSet.size())
                throw new IllegalArgumentException("transitionTable is not valid for FSM. All transitions must exist for each state.");
            for (Action action : this.actions) {
                if (!actionSet.contains(action))
                    throw new IllegalArgumentException("transitionTable is not valid for FSM. All transition actions must exist for each state.");
            }
        }
    }
    //endregion

    /**
     * class PathNode
     *
     * used to contain info for the shortest path search.  Each node contains a
     * path and the current position the agent would be in having followed that
     * path from each state as well as 'h' and 'g' values to support A*
     * searching
     */
    public class PathNode implements Comparable<PathNode> {
        public ArrayList<Action> path = new ArrayList<>();
        public final int NUM_STATES = getNumberOfStates();
        public final int GOAL_STATE = NUM_STATES - 1;
        public int[] currStates = new int[NUM_STATES];
        public int g = 0;
        public int h;

        /** default ctor */
        public PathNode() {
            for(int i = 0; i < NUM_STATES; ++i) {
                currStates[i] = i;
            }
            updateH();
        }

        /** copy ctor */
        public PathNode(PathNode parent) {
            path = new ArrayList<>(parent.path);
            for(int i = 0; i < NUM_STATES; ++i) {
                currStates[i] = parent.currStates[i];
            }
            g = parent.g;
            h = parent.h;
        }

        /** calculate the 'h' (heuristic) value for A* search.  In this case
         * it's the length of the longest remaining shortest path */
        public void updateH() {
            this.h = 0;
            for(int i = 0; i < NUM_STATES; ++i) {
                if (currStates[i] != GOAL_STATE) {
                    this.h += shortestSequences.get(i).size();
                }
            }
        }//updateH

        /** the 'f' value for A* search */
        public int getF() { return h + g; }

        /** this method is for the Comparable interface so that we can use this
         * node in a sorted collection */
        public int compareTo(PathNode other) {
            int result = (this.getF() - other.getF());

            //tie breaker with g-value
            if (result == 0) {
                result = (this.g - other.g);
            }

            //tie breaker with lowest numbered curr state (arbitrary)
            if (result == 0) {
                for (int i = 0; i < NUM_STATES; ++i) {
                    result = this.currStates[i] - other.currStates[i];
                    if (result != 0) break;
                }
            }


            return result;
        }

        /** appends a new action to the path and adjusts the states accordingly */
        public void advance(Action act) {
            for(int i = 0; i < NUM_STATES; ++i) {
                if (currStates[i] != GOAL_STATE) {
                    currStates[i] = transitions[currStates[i]].get(act);
                }
            }
            path.add(act);
            this.g++;
            updateH();
        }//advance

        /** @return true if the agent would reach the goal from all states with
         * this node's path
         */
        public boolean allGoal() {
            for(int i = 0; i < NUM_STATES; ++i) {
                if (currStates[i] != GOAL_STATE) return false;
            }

            return true;
        }//allGoal

    }//PathNode

    //region Public Methods
    public HashMap<Action, Integer>[] getTransitions() {
        return this.transitions;
    }

    /**
     * Calculates the shortest path to the goal if the agent has a perfect model
     * of the environment but does not know what state it has started in.  This
     * method uses A* search to reduce resource usage.
     *
     * CAVEAT: This method is solving an NP-hard probelm and can take a really
     * long time to execute on larger FSMs.
     *
     */
    public Sequence getUniversalSequence() {
        if (this.universalSequence != null) return this.universalSequence;
        getShortestSequences();

        //An ordered set containing this initial node
        PathNode pn = new PathNode();
        TreeSet<PathNode> queue = new TreeSet<PathNode>();
        queue.add(pn);

        //Main search loop
        while(! queue.isEmpty()) {
            PathNode parent = queue.first();
            queue.remove(parent);
            for(Action act : this.actions) {

                //Create a child node with this action
                PathNode node = new PathNode(parent);
                node.advance(act);

                //Did we find the shortest path?
                if (node.allGoal()) {
                    Action[] seqArray = node.path.toArray(new Action[0]);
                    this.universalSequence = new Sequence(seqArray);
                    return this.universalSequence;
                }

                //Use this node as parent for future searching
                queue.add(node);
            }//for
        }//while

        return null; //should not be reached
    }//shortestBlindPathToGoal



    public HashMap<Integer, ArrayList<Action>> getShortestSequences() {
        if (this.shortestSequences == null)
        {
            int numStates = transitions.length;
            this.shortestSequences = new HashMap<>();
            //Goal node is presumed to be the highest numbered state.
            //  So put a zero-step path (empty ArrayList) for its sequence
            this.shortestSequences.put(numStates - 1, new ArrayList<>());
            boolean tryAgain = true;
            int currLen = 0;  //at each iteration we are looking for states that are this far from the goal
            while(tryAgain) {
                tryAgain = false;  //assume we're done until we find out otherwise

                for(int state = 0; state < numStates - 1; ++state) {
                    if (shortestSequences.get(state) == null) {
                        tryAgain = true;  //if there are any unset sequences, we need loop again
                        for(Action act : this.actions) {
                            Integer destState = this.transitions[state].get(act);
                            ArrayList<Action> destSS = this.shortestSequences.get(destState);
                            if ((destSS != null) && (destSS.size() <= currLen)) {
                                ArrayList<Action> newSS = new ArrayList<>(destSS);
                                newSS.add(0, act);
                                this.shortestSequences.put(state, newSS);
                                break;
                            }
                        }//for each action
                    }//if SS isn't set
                }//for each state
                currLen++;  //next time, look for SS that are +1 longer than this time
            }//while(tryAgain)
        }
        return this.shortestSequences;
    }

    /**
     * dotFormOutput
     *
     * produces a String that can be printed to the console and copied to a .dot graph tool
     * @return .dot format String to view an FSM
     */
    public String dotFormOutput(int currentState) {
        StringBuilder builder = new StringBuilder();

        builder.append("digraph G {\n");

        // State definition region
        builder.append("\t{\n");
        builder.append("\t\tnode [shape=circle]\n");
        for(int i = 0; i < this.transitions.length - 1; ++i) {
            builder.append("\t\ts" + i + "\n");
        }
        builder.append("\t}\n\n");

        // Goal State definition region
        builder.append("\t{\n");
        builder.append("\t\tnode [shape=doublecircle]\n");
        builder.append("\t\ts" + (this.transitions.length-1) + "\n");
        builder.append("\t}\n\n");

        // Loop and define the transitions between states using labels
        // Note, the last state is not included since the Goal State always loops to itself
        for(int i = 0; i < this.transitions.length-1; ++i) {
            for(Action a : this.actions) {
                builder.append("\ts" + i + " -> s" + this.transitions[i].get(a) + " [label=" + a + "];\n");
            }
        }

<<<<<<< HEAD
        // Add start state arrow to digraph
        builder.append("\n\tstart [label= \"\", shape=none]\n\tstart -> s" + currentState + "\n");
        builder.append("}");
=======
        builder.append("\n\tstart [label= \"\", shape=none]\n\tstart -> s" + currentState + "\n");
        builder.append("}\n");
>>>>>>> dbd92de8

        return builder.toString();
    }//dotFormOutput

    public int getNumberOfStates()
    {
        return this.transitions.length;
    }

    public boolean isGoalState(int state) {
        return state == (this.transitions.length - 1);
    }

    /** this doesn't necessarily calculate the shortest universal sequence but it will be at least close */
    public Sequence old_getUniversalSequence() {
        getShortestSequences();
        if (this.universalSequence == null)
        {
            ArrayList<Integer> states = new ArrayList<>(this.shortestSequences.keySet());
            states.sort(Comparator.comparingInt(o -> this.shortestSequences.get(o).size()));
            ArrayList<Action> universalSequence = new ArrayList<>();
            for (Integer i : states) {
                int newState = i;
                for(Action m : universalSequence){
                    newState = this.transitions[newState].get(m);
                    if(this.isGoalState(newState)) {
                        break;
                    }
                }
                universalSequence.addAll(shortestSequences.get(newState));
            }
            this.universalSequence = new Sequence(universalSequence.toArray(new Action[0]));
        }
        return this.universalSequence;
    }
    //endregion

    @Override
    public String toString(){
        StringBuilder builder = new StringBuilder();
        for (Action action : actions){
            builder.append(",");
            builder.append(action.toString());
        }

        for (int i = 0; i < transitions.length; i++){
            builder.append("\n");
            builder.append(i);
            for (Action action : actions){
                int result = transitions[i].get(action);
                builder.append(",");
                builder.append(result);
            }
        }
        return builder.toString();

    }
}<|MERGE_RESOLUTION|>--- conflicted
+++ resolved
@@ -250,14 +250,8 @@
             }
         }
 
-<<<<<<< HEAD
-        // Add start state arrow to digraph
-        builder.append("\n\tstart [label= \"\", shape=none]\n\tstart -> s" + currentState + "\n");
-        builder.append("}");
-=======
         builder.append("\n\tstart [label= \"\", shape=none]\n\tstart -> s" + currentState + "\n");
         builder.append("}\n");
->>>>>>> dbd92de8
 
         return builder.toString();
     }//dotFormOutput
