--- conflicted
+++ resolved
@@ -1,4 +1,3 @@
-<<<<<<< HEAD
 package tests.agents.phujus;
 import agents.phujus.EpRule;
 import agents.phujus.PhuJusAgent;
@@ -21,14 +20,14 @@
 
     /**
      * quickAgentGen
-     *
+     * <p>
      * is a helper method that quickly creates an agent
      *
-     * @param actStr  A string containing the valid action chars for this agent
+     * @param actStr A string containing the valid action chars for this agent
      */
     public PhuJusAgent quickAgentGen(String actStr) {
         Action[] actions = new Action[actStr.length()];
-        for(int i = 0; i < actions.length; ++i) {
+        for (int i = 0; i < actions.length; ++i) {
             actions[i] = new Action("" + actStr.charAt(i));
         }
         PhuJusAgent agent = new PhuJusAgent();
@@ -39,7 +38,7 @@
 
     /**
      * quickIntGen
-     *
+     * <p>
      * is a helper method to quickly create a set of internal sensors given a signature
      *
      * @param lhsIntStr a string of binary digits representing sensor values.  A dot
@@ -47,7 +46,7 @@
      */
     public HashMap<Integer, Boolean> quickIntGen(String lhsIntStr) {
         HashMap<Integer, Boolean> lhsInt = new HashMap<>();
-        for(int i = 0; i < lhsIntStr.length(); ++i) {
+        for (int i = 0; i < lhsIntStr.length(); ++i) {
             if (lhsIntStr.charAt(i) != '.') {
                 lhsInt.put(i, lhsIntStr.charAt(i) == '1');
             }
@@ -57,8 +56,8 @@
 
     /**
      * quickIntGen
-     *
-     *  is a helper method to quickly create a set of external sensors given a signature
+     * <p>
+     * is a helper method to quickly create a set of external sensors given a signature
      *
      * @param lhsExtStr a sequence of binary digits indicating
      *                  the values of the external sensors.  Default sensor
@@ -77,7 +76,7 @@
         }
 
         //Create the other sensors as needed
-        for(int i = 0; i < lhsExtStr.length() - 1; ++i) {
+        for (int i = 0; i < lhsExtStr.length() - 1; ++i) {
             if (lhsExtStr.charAt(i) != '.') {
                 lhsExt.setSensor("sen" + i, lhsExtStr.charAt(i) == '1');
             }
@@ -88,27 +87,26 @@
 
     /**
      * quickRuleGen
-     *
+     * <p>
      * is a helper method to quickly create rules that match a given
      * sequence of external sensor values and actions.  The resulting
      * rules are added to a given agent (side effect).
-     *    Rule r = quickRuleGen(agent, {"100", "010", "011"});
-     *
+     * Rule r = quickRuleGen(agent, {"100", "010", "011"});
+     * <p>
      * Note:  This method does not support internal sensors since there is no
-     *        easy way to control those.
+     * easy way to control those.
      * CAVEAT:  there is no error checking so do this right :)
      *
-     * @param agent      the agent that will use this rule
-     * @param exts       an array of strings of binary digits that represent sensor values.
-     *
-     * @return  the actions that were assigned to each rule (as a String)
+     * @param agent the agent that will use this rule
+     * @param exts  an array of strings of binary digits that represent sensor values.
+     * @return the actions that were assigned to each rule (as a String)
      */
     public String quickRuleGen(PhuJusAgent agent, String[] exts) {
 
         //Extract the actions allowed for this agent
         Action[] acts = agent.getActionList();
         String actions = "";
-        for(int i = 0; i < acts.length; ++i) {
+        for (int i = 0; i < acts.length; ++i) {
             actions += acts[i].getName().charAt(0);
         }
 
@@ -116,14 +114,15 @@
         // the state of the given agent
         PhuJusAgent tempAgent = quickAgentGen(actions);
         actions = "";
-        for(int i = 0; i < exts.length; ++i) {
+        for (int i = 0; i < exts.length; ++i) {
             SensorData sd = quickExtGen(exts[i]);
             try {
                 actions += tempAgent.getNextAction(sd);
-            } catch (Exception e) {}
-        }
-
-        for(EpRule r : tempAgent.getRules()) {
+            } catch (Exception e) {
+            }
+        }
+
+        for (EpRule r : tempAgent.getRules()) {
             agent.addRule(r);
         }
 
@@ -135,152 +134,16 @@
      * Test that a rule can match current sensors
      */
     @EpSemTest
-    public void testFirstRuleMatch() throws Exception{
+    public void testFirstRuleMatch() throws Exception {
         PhuJusAgent agent = quickAgentGen("ab");
         String[] extList = {"001"};
-        String action = quickRuleGen( agent, extList);
+        String action = quickRuleGen(agent, extList);
         Action chosenAction = chosenAction = agent.getNextAction(quickExtGen("001"));
 
         Assertions.assertEquals(chosenAction.getName(), action);
 
     }
 
-=======
-//package tests.agents.phujus;
-//import agents.phujus.EpRule;
-//import agents.phujus.PhuJusAgent;
-//import agents.phujus.Rule;
-//import agents.phujus.TreeNode;
-//import framework.Action;
-//import framework.SensorData;
-//import tests.Assertions;
-//import tests.EpSemTest;
-//import tests.EpSemTestClass;
-//
-//import java.util.HashMap;
-//import java.util.Vector;
-//
-//
-//@SuppressWarnings("unused")
-//
-//@EpSemTestClass
-//public class PhuJusAgentTest {
-//
-//    /**
-//     * quickAgentGen
-//     *
-//     * is a helper method that quickly creates an agent
-//     *
-//     * @param actStr  A string containing the valid action chars for this agent
-//     */
-//    public PhuJusAgent quickAgentGen(String actStr) {
-//        Action[] actions = new Action[actStr.length()];
-//        for(int i = 0; i < actions.length; ++i) {
-//            actions[i] = new Action("" + actStr.charAt(i));
-//        }
-//        PhuJusAgent agent = new PhuJusAgent();
-//        agent.initialize(actions, null);
-//        return agent;
-//    }//quickAgentGen
-//
-//
-//    /**
-//     * quickIntGen
-//     *
-//     * is a helper method to quickly create a set of internal sensors given a signature
-//     *
-//     * @param lhsIntStr a string of binary digits representing sensor values.  A dot
-//     *                  can be used as a wildcard.  Example:  "..0.1"
-//     */
-//    public HashMap<Integer, Boolean> quickIntGen(String lhsIntStr) {
-//        HashMap<Integer, Boolean> lhsInt = new HashMap<>();
-//        for(int i = 0; i < lhsIntStr.length(); ++i) {
-//            if (lhsIntStr.charAt(i) != '.') {
-//                lhsInt.put(i, lhsIntStr.charAt(i) == '1');
-//            }
-//        }
-//        return lhsInt;
-//    }//quickIntGen
-//
-//    /**
-//     * quickIntGen
-//     *
-//     *  is a helper method to quickly create a set of external sensors given a signature
-//     *
-//     * @param lhsExtStr a sequence of binary digits indicating
-//     *                  the values of the external sensors.  Default sensor
-//     *                  names of sen1, sen2, ... etc. will be generated.
-//     *                  A dot can be used as a wildcard.
-//     *                  The last digit is assumed to be the goal sensor.
-//     *                  Example:  "0100"
-//     */
-//    public SensorData quickExtGen(String lhsExtStr) {
-//        SensorData lhsExt = SensorData.createEmpty();
-//
-//        //If a GOAL value is set, init lhsExt with that value
-//        char lastChar = lhsExtStr.charAt(lhsExtStr.length() - 1);
-//        if (lastChar != '.') {
-//            lhsExt = new SensorData(lastChar == 1);
-//        }
-//
-//        //Create the other sensors as needed
-//        for(int i = 0; i < lhsExtStr.length() - 1; ++i) {
-//            if (lhsExtStr.charAt(i) != '.') {
-//                lhsExt.setSensor("sen" + i, lhsExtStr.charAt(i) == '1');
-//            }
-//        }
-//
-//        return lhsExt;
-//    }//quickExtGen
-//
-//    /**
-//     * quickRuleGen
-//     *
-//     * is a helper method to quickly create a rule that matches a given
-//     * signature.  Example call:
-//     *    Rule r = quickRuleGen("0010", "000", 'b', ".1.");
-//     *
-//     * Note:  the rule is given an initial activation level
-//     *
-//     * CAVEAT:  there is no error checking so do this right :)
-//     *
-//     * @param agent      the agent that will use this rule
-//     * @param lhsIntStr  a sequence of binary digits indicating
-//     *                   the values of the internal sensors
-//     * @param lhsExtStr  a sequence of binary digits indicating
-//     *                   the values of the external sensors.
-//     * @param action     the rule's LHS action
-//     * @param rhsExtStr  a sequence of dots with one binary digit indicating
-//     *                   which binary digit is predicted.
-//     *
-//     * @return  a Rule object matching the specification or null on failure
-//     */
-//    public EpRule quickRuleGen(PhuJusAgent agent, String lhsIntStr, String lhsExtStr, char action, String rhsExtStr) {
-//        //init sensors
-//        HashMap<Integer, Boolean> lhsInt = quickIntGen(lhsIntStr);
-//        SensorData lhsExt = quickExtGen(lhsExtStr);
-//        SensorData rhsExt = quickExtGen(rhsExtStr);
-//
-//        EpRule rule =  new EpRule(agent);
-//        rule.addActivation(-1, PhuJusAgent.INITIAL_ACTIVATION);  //kludge: using timestamp -1 to guarantee it's in the past
-//        return rule;
-//    }//quickRuleGen
-//
-//
-//    /**
-//     * Test that a rule can match current sensors
-//     */
-//    @EpSemTest
-//    public void testFirstRuleMatch(){
-//        PhuJusAgent agent = quickAgentGen("ab");
-//        Rule rule = quickRuleGen( agent, "0", "1100", 'a', "1...");
-//        SensorData currExternal = quickExtGen("1100");
-//        HashMap<Integer, Boolean> currInternal = quickIntGen("0");
-//        Assertions.assertTrue(rule.matches('a',currExternal,currInternal));
-//    }
-//
-//
->>>>>>> c67c0d2f
 //    /**
 //     * test that the agent can build a tree from a set of rules
 //     */
@@ -507,14 +370,4 @@
 //
 //         Assertions.assertTrue(root.findBestGoalPath().equals(expected));
 //     }
-<<<<<<< HEAD
-
-
-
-}
-=======
-//
-//
-//
-//}
->>>>>>> c67c0d2f
+}