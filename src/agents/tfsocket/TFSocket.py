import sys
import socket
import os
import random
import traceback
<<<<<<< HEAD
import math
import re
=======
import shutil
>>>>>>> e349849d
from TFSocketModel import TFSocketModel as tfmodel
from TFSocketEnv import TFSocketEnv as tfenv
from TFSocketUtils import log

<<<<<<< HEAD
=======
# Define global constants
TRAINING_THRESHOLD = 10  # Number of random steps to take before training models (MIN=10)

>>>>>>> e349849d
'''
This is the main script for the TFSocket python agent
TFSocket communicates with the java-side proxy agent with the FSM framework

Note: all output from this script is printed to a file named 'pyout.txt'
    since the output of any print statements will be lost.

Commonly used variable names:
    conn: socket used to communicate with the java-side agent
    environment: instance of TFSocketEnv that describes the environment variables
    model: instance of the TFSocketModel class that has methods for training ANN
        using the agent's experience
    window: a subset of the agent's entire action history; the agent's last N
        actions where N = WINDOW_SIZE
'''

def send_letter(conn, letter, environment):
    '''
    Send an action to the environment through the socket
    If letter = '*' send a random action
    '''
    if not environment.alphabet:
        # log('ALPHABET has not been intialized')
        return None

    if letter == '*':
        letter = random.choice(environment.alphabet)
    # log(f'sending {letter}')
    conn.sendall(letter.encode('ASCII'))
    return letter

def calculate_epsilon(environment):
    '''
    Calculate an epsilon value from the number of steps the agent has taken, via a sigmoid function
    '''
    x = environment.num_goals # Update the sigmoid function's "x" value
    if environment.epsilon <= 0.0: # Initialize epsilon
        environment.epsilon ==  0.0
    
    # Find the rolling avg of steps_to_goal for the last 5 goals
    num_goals_to_avg = 5
    pattern = rf'([a-z]*[A-Z]){{{num_goals_to_avg}}}(?=[a-z]*$)'
    match = re.search(pattern, str(environment.entire_history))
    substring = match.group(0) if match else ''
    rolling_avg_steps = len(substring) / num_goals_to_avg
    
    # Last iteration's alert, unlearning_alert default value is True
    # prev_alert = environment.unlearning_alert
    # Last iteration's perc_unlearning, perc_unlearning default value is 0.0
    prev_perc_unlearning = environment.perc_unlearning

    # Calculate the rate of "unlearning" as a percentage of the total_avg
    environment.perc_unlearning = max(math.log(rolling_avg_steps/environment.avg_steps, 2), 0)
    
    # Oh no! The agent is "unlearning" (performing worse over time)
    if not prev_perc_unlearning > 0 and environment.perc_unlearning > 0:
        log('The agent appears to be unlearning')
        # log('Generating negative sigmoid function')
        log(f'perc_unlearning = {environment.perc_unlearning:.3f}')
        environment.h_shift = 7 + x # Offset by 7 for a TRAINING_THRESHOLD = 10
        environment.upper_bound = environment.epsilon + environment.perc_unlearning
    
    # Yay! The agent is improving and no longer "unlearning"
    elif prev_perc_unlearning > 0 and not environment.perc_unlearning > 0:
        log('The agent appears to be learning')
    
    # Dang! The agent is still unlearning
    elif prev_perc_unlearning > 0 and environment.perc_unlearning > 0:
        # If the agent in "unlearning" at an increasing rate, then increase epsilon by the same amount
        if environment.perc_unlearning > prev_perc_unlearning:
            environment.upper_bound += (environment.perc_unlearning - prev_perc_unlearning)

    # Calculate the next interation of epsilon with the sigmoid function    
    environment.epsilon = environment.upper_bound * (1 / (1 + math.exp((x - environment.h_shift))))

def process_history_sentinel(strData, environment, models, model_window_sizes):
    '''
    First use strData to update the TFSocketEnv object's variables.
    Then create and train a list of models of various window_sizes.
    Select the model in the list that will reach the goal in the fewest steps.
    Use the min_steps_model to commit the agent's action to the environment.

    Params:
        strData, the agent's window (of size WINDOW_SIZE) of the total history from the java agent
        environment, TFSocketEnv object of the environment's details
        models, list (hardcoded length of 3) of TFSocketModel objects of various window_sizes
    '''
    # Constant vars
    TRAINING_THRESHOLD = 10 # Number of goals to find randomly before training the models
    MIN_HISTORY_LENGTH = 10 # Mimimum history length that the model requires to train
        
    # Update environment variables
    environment = update_environment(strData, environment)
    loop_threshold = 2*environment.avg_steps # Suspect looping threshold

    # Use the random pseudo-model until we've collected enough data to train on
    if (
        environment.num_goals < TRAINING_THRESHOLD
        or len(environment.entire_history) < MIN_HISTORY_LENGTH
    ):
        environment.last_step = '*' # Select the random pseudo-model
        return models # Return early to send random action

<<<<<<< HEAD
    # If looping is suspected, use the random sudo-model and set all models to None for retraining
    elif environment.steps_since_last_goal >= loop_threshold:
        # Reset the models for training
        if environment.steps_since_last_goal == loop_threshold:
            # log('Looks like the agent is stuck in a loop! Switching to random pseudo-model')
            # log(f'avg_steps={environment.avg_steps:.2f}, steps_since_last_goal={environment.steps_since_last_goal}')
=======
    # If we reached a goal, we need to retrain all the models
    # TODO: put this in a helper method
    if strData[-1:].isupper():
        # When the agent reaches the TRAINING_THRESHOLD create the models
        if environment.num_goals == TRAINING_THRESHOLD:
            log(f'Reached training threshold: goal #{TRAINING_THRESHOLD}')
            # Set all models to None to prepare for training
>>>>>>> e349849d
            for index in range(len(models)):
                models[index] = None

        # Enable the random sudo-model
        environment.last_step = '*'
        return models # Return early to send random action

    # If we reached a goal, we need to retrain all the models
    # TODO: put this in a helper method
    if strData[-1:].isupper():
        # Calculate epilson & perform E-Greedy exploit/explore decision making
        calculate_epsilon(environment)
        if random.random() < environment.epsilon:
            environment.last_step = '*'
            return models # Return early to send random action
        
        # Find the model that predicted this goal
        predicting_model = None
        for model in models: # NOTE: This will favor lower indexed models
            if (
                model is not None
                and model.sim_path is not None
                and len(model.sim_path) == 0
            ):
                predicting_model = model
                break
        
        # Adjust model sizes
        # TODO: Try something binary-search-like?
<<<<<<< HEAD
        if predicting_model is not None and predicting_model.window_size >= 2:
            # log(f'new model sizes centered around {predicting_model.window_size}')
            model_window_sizes[0] = predicting_model.window_size - 1
            model_window_sizes[1] = predicting_model.window_size
            model_window_sizes[2] = predicting_model.window_size + 1
=======
        # if predicting_model is not None and predicting_model.window_size >= 2:
            # log(f'new model sizes centered around {predicting_model.window_size}')
            # model_window_sizes[0] = predicting_model.window_size - 1
            # model_window_sizes[1] = predicting_model.window_size
            # model_window_sizes[2] = predicting_model.window_size + 1
>>>>>>> e349849d

        # Re-simulate models that correctly simulated the goal and trigger a retrain for the other models
        for index in range(len(models)):
            if models[index] is not None and models[index] == predicting_model:
                models[index].simulate_model() # resim model used to find the goal
            else:
<<<<<<< HEAD
                models[index] = None # trigger a model retrain
=======
                # RETRAIN HERE
                # log("Called for retrain in PHS #1")
                # models[index] = None
                pass
        return models

    # If looping is suspected, use the random sudo-model and set all models to None for retraining
    loop_threshold = 2*environment.avg_steps # Suspect looping threshold
    if environment.steps_since_last_goal >= loop_threshold:
        # Reset the models for training
        
        # TODO: Try checking if we should be resetting to train everytime we're over the 
        # loop threshold, i.e get rid of this if and un-indent the for loop
        if environment.steps_since_last_goal == loop_threshold:
            # log('Looks like the agent is stuck in a loop! Switching to random pseudo-model')
            # log(f'avg_steps={environment.avg_steps:.2f}, steps_since_last_goal={environment.steps_since_last_goal}')
            # RETRAIN HERE
            # log("Called for retrain in PHS #2")
            for index in range(len(models)):
                # models[index] = None
                pass

        # Enable the random sudo-model
        environment.last_step = '*'
        return models
>>>>>>> e349849d

    
    # Create and train models of various window_sizes then select
    # Which model simulates the shortest path to a goal
    models, min_path_model = manage_models(environment, models, model_window_sizes)

    # Select the next action from the shortest min_path_model, then adjust the sim_paths for all models
    models = get_best_prediction(environment, models, min_path_model)

    return models

def update_environment(strData, environment):
    '''
    Update environment variables from strData:
        entire_history
        steps_since_last_goal
        num_goals
        avg_steps

    Params:
        strData, the agent's window (of size WINDOW_SIZE) of the total history from the java agent
        environment, TFSocketEnv object of the environment's details
    Returns: The updated TFSocketEnv object
    '''
    # Update entire_history
    window = strData[11:]
    # log(f'Window received: {window}')
    if len(window) == 1:
        window = window.lower()
    environment.entire_history = environment.entire_history + str(window[-1:])

    # Update num_goals and steps_since_last_goal
    environment.steps_since_last_goal +=1
    if window[-1:].isupper():
        log(f'The agent found Goal #{environment.num_goals:<3} in {environment.steps_since_last_goal:>3} steps')
        if environment.epsilon != -1.0: # epsilon is not its default value
            log(f'epsilon: {environment.epsilon:.3f}')
            # log(f'x: {environment.num_goals}\nh_shift: {environment.h_shift}\nbounds: [0,{environment.upper_bound:.3f}]\n')
        environment.num_goals += 1
        environment.steps_since_last_goal = 0

    # Update average steps per goal
    environment.update_avg_steps()

    return environment

def manage_models(environment, models, model_window_sizes):
    '''
    1. Train each model
    2. Simulate each model
    3. Select the best model

    Returns:
        models, list of TFSocketModel objects of various window_sizes
        min_path_model, the model with the shortest sim_path in models
    '''
    min_path_model = None
    max_iterations = 2 # Infinite loop precaution, should never need to run more than twice.
    index = 0
    while (min_path_model is None) and (index < max_iterations):
        # Create models using entire history
        models = train_models(environment, models, model_window_sizes)
        # Find the model with the shortest sim_path
        min_path_model = select_min_path_model(models, min_path_model)
        index += 1
    if min_path_model is None:
        log('ERROR: The training and selecting of models was unsuccessfull.')

    return models, min_path_model

def train_models(environment, models, model_window_sizes):
    '''
    If the random-action data gathering is complete, create a list of models
    using the environment's entire_history and a window_size defined by model_window_sizes

    Example: models[i].win_size = model_window_sizes[i]
        If model_window_sizes = [4, 5, 6], then...
            model[0].win_size = model_window_sizes[0] # = 4
            model[1].win_size = model_window_sizes[1] # = 5
            model[2].win_size = model_window_sizes[2] # = 6
    '''
    if all(model is None for model in models):
        # log(f'Training models')
        # If we've reached the end of random-action data gathering, create models using entire history
        for index in range(len(model_window_sizes)):
            models[index] = tfmodel(environment, model_window_sizes[index])
            models[index].train_model()
            models[index].simulate_model()

    return models

def select_min_path_model(models, min_path_model):
    '''
    Finds which model in models had the shortest sim_path and returns the model
    If any models have an empty sim_path, then set the model to None for it to be retrained
    
    If all models have an empty sim_path, then return None
    process_history_sentinal() will then retrain and re-run this function with
    a new list of models that are gaurenteed to have sim_paths of length >= 1
    '''
    for index in range(len(models)):
        if models[index] is not None:
            # At this point if a model is NOT None it is garenteed to have a sim_path that is NOT None
            if len(models[index].sim_path) <= 0:
                # Set to None so the model can be re-trained
                # RETRAIN HERE
                # log("Called for retrain in select_min_path_model")
                models[index] = None
                continue

            if min_path_model is None:
                min_path_model = models[index]
            # NOTE: '<=' favors larger indexed models, and '<' favors smaller index models
            elif len(models[index].sim_path) < len(min_path_model.sim_path):
                min_path_model = models[index]

    # Could possibly return None if all models are None
    return min_path_model

def get_best_prediction(environment, models, min_path_model):
    '''
    Update environment.last_step with the most recent prediction from the best
    model with the shortest sim_path.
    Then adjust each model's sim_path to reflect the environment change.
    '''
    # If there is a trained model, use it to select the next action
    if min_path_model is None:
        log(f'Error: All models are None; The training and selecting of models was unsuccessfull.')
        return models

    environment.last_step = min_path_model.sim_path[0].lower()

    # Adjust sim_paths for all models based on selected action
    for index in range(len(models)):
        if models[index] is not None:
            # log(f'Model (window_size={models[index].window_size}); sim_path to goal: {models[index].sim_path}')
            action = models[index].sim_path[0]
            if action.lower() != environment.last_step:
                # This model's prediction does not match action selected by min_path_model
                if models[index] is not None:
                    models[index].simulate_model()
            else:
                models[index].sim_path = models[index].sim_path[1:]

    return models

def main():
    '''
    main
    '''
    conn = None

    if os.path.isfile('pyout.txt'):
        os.remove('pyout.txt')
    log('Running Python-TensorFlow agent')

    argc = len(sys.argv)
    if argc < 2:
        print('ERROR: Must pass port number as a parameter.')

    # Creating the python side of the socket
    portNum = int(sys.argv[1])
    timeout = 0
    log(f'port number: {portNum}')
    log('Creating server for the Java environment to connect to...')
        
    # Initialize FSM scoped variables
    environment = tfenv()
    models = [None]
    # Defines how many models and the win_size param for each model
    # These numbers will change dynamically as the agent discovers a near-optimal size
<<<<<<< HEAD
    model_window_sizes = [4, 5, 6] # models[i].win_size = model_window_sizes[i] 
    # Chance of taking a random action
=======
    model_window_sizes = [5] # models[i].win_size = model_window_sizes[i] 
    cwd = os.getcwd()
    
    for entry in os.listdir(cwd):
        dir_path = os.path.join(cwd, entry)
        if os.path.isdir(dir_path):
            if entry.startswith('tuning_dir'):
                shutil.rmtree(dir_path)

>>>>>>> e349849d
    try:
        with socket.socket(socket.AF_INET, socket.SOCK_STREAM) as sock:
            sock.bind(('127.0.0.1', portNum))
            sock.listen()
            conn, addr = sock.accept()
            with conn:
                log(f'Connected by {addr}')
                while True:
                    data = conn.recv(1024)

                    while not data:
                        data = conn.recv(1024)
                        timeout += 10
                        if timeout > 1000:
                            log('ERROR: Timeout receiving next input from Java environment')
                            exit(-1)
                    # Connected to socket

                    # Handling socket communication
                    # Check for sentinels
                    strData = data.decode('utf-8') # Raw data from the java agent

                    if strData.startswith('$$$alphabet:'):
                        environment.alphabet = list(strData[12:])
                        environment.overall_alphabet = environment.alphabet + [let.upper() for let in environment.alphabet]
                        log(f'New alphabet: {environment.alphabet}')
                        log(f'Sending \'ack\'') # Acknowledge
                        conn.sendall('$$$ack'.encode('ASCII'))

                    elif strData.startswith('$$$history:'):
                        # log('python agent received history:')
                        models = process_history_sentinel(strData, environment, models, model_window_sizes)
                        # Send the model's prediction to the environment
                        send_letter(conn, environment.last_step, environment)

                    elif strData.startswith('$$$quit'):
                        # Add the last step to complete the history.
                        log('python agent received quit signal:')
                        break

                    else:
                        # Should never happen...
                        log(f'ERROR received unknown sentinal from java agent: {strData}')
                        log('\tAborting')
                        break

    # Catch any error and print a stack trace
    except Exception as error:
        log(f'Exception: {error}')
        log('-----')
        try:
            f = open('pyout.txt', 'a')
            traceback.print_tb(error.__traceback__, None, f)
            f.close()
        except Exception as errerr:
            log(f'Exception exception!: {errerr}')
        log('--- end of report ---')        
    log('Agent Exit')

if __name__ == '__main__':
    main()<|MERGE_RESOLUTION|>--- conflicted
+++ resolved
@@ -3,22 +3,16 @@
 import os
 import random
 import traceback
-<<<<<<< HEAD
+import shutil
 import math
 import re
-=======
-import shutil
->>>>>>> e349849d
 from TFSocketModel import TFSocketModel as tfmodel
 from TFSocketEnv import TFSocketEnv as tfenv
 from TFSocketUtils import log
 
-<<<<<<< HEAD
-=======
 # Define global constants
 TRAINING_THRESHOLD = 10  # Number of random steps to take before training models (MIN=10)
 
->>>>>>> e349849d
 '''
 This is the main script for the TFSocket python agent
 TFSocket communicates with the java-side proxy agent with the FSM framework
@@ -122,22 +116,12 @@
         environment.last_step = '*' # Select the random pseudo-model
         return models # Return early to send random action
 
-<<<<<<< HEAD
     # If looping is suspected, use the random sudo-model and set all models to None for retraining
     elif environment.steps_since_last_goal >= loop_threshold:
         # Reset the models for training
         if environment.steps_since_last_goal == loop_threshold:
             # log('Looks like the agent is stuck in a loop! Switching to random pseudo-model')
             # log(f'avg_steps={environment.avg_steps:.2f}, steps_since_last_goal={environment.steps_since_last_goal}')
-=======
-    # If we reached a goal, we need to retrain all the models
-    # TODO: put this in a helper method
-    if strData[-1:].isupper():
-        # When the agent reaches the TRAINING_THRESHOLD create the models
-        if environment.num_goals == TRAINING_THRESHOLD:
-            log(f'Reached training threshold: goal #{TRAINING_THRESHOLD}')
-            # Set all models to None to prepare for training
->>>>>>> e349849d
             for index in range(len(models)):
                 models[index] = None
 
@@ -167,28 +151,17 @@
         
         # Adjust model sizes
         # TODO: Try something binary-search-like?
-<<<<<<< HEAD
-        if predicting_model is not None and predicting_model.window_size >= 2:
-            # log(f'new model sizes centered around {predicting_model.window_size}')
-            model_window_sizes[0] = predicting_model.window_size - 1
-            model_window_sizes[1] = predicting_model.window_size
-            model_window_sizes[2] = predicting_model.window_size + 1
-=======
         # if predicting_model is not None and predicting_model.window_size >= 2:
             # log(f'new model sizes centered around {predicting_model.window_size}')
             # model_window_sizes[0] = predicting_model.window_size - 1
             # model_window_sizes[1] = predicting_model.window_size
             # model_window_sizes[2] = predicting_model.window_size + 1
->>>>>>> e349849d
 
         # Re-simulate models that correctly simulated the goal and trigger a retrain for the other models
         for index in range(len(models)):
             if models[index] is not None and models[index] == predicting_model:
                 models[index].simulate_model() # resim model used to find the goal
             else:
-<<<<<<< HEAD
-                models[index] = None # trigger a model retrain
-=======
                 # RETRAIN HERE
                 # log("Called for retrain in PHS #1")
                 # models[index] = None
@@ -214,9 +187,7 @@
         # Enable the random sudo-model
         environment.last_step = '*'
         return models
->>>>>>> e349849d
-
-    
+
     # Create and train models of various window_sizes then select
     # Which model simulates the shortest path to a goal
     models, min_path_model = manage_models(environment, models, model_window_sizes)
@@ -298,6 +269,7 @@
     '''
     if all(model is None for model in models):
         # log(f'Training models')
+        # log(f'Training models')
         # If we've reached the end of random-action data gathering, create models using entire history
         for index in range(len(model_window_sizes)):
             models[index] = tfmodel(environment, model_window_sizes[index])
@@ -386,10 +358,6 @@
     models = [None]
     # Defines how many models and the win_size param for each model
     # These numbers will change dynamically as the agent discovers a near-optimal size
-<<<<<<< HEAD
-    model_window_sizes = [4, 5, 6] # models[i].win_size = model_window_sizes[i] 
-    # Chance of taking a random action
-=======
     model_window_sizes = [5] # models[i].win_size = model_window_sizes[i] 
     cwd = os.getcwd()
     
@@ -399,7 +367,6 @@
             if entry.startswith('tuning_dir'):
                 shutil.rmtree(dir_path)
 
->>>>>>> e349849d
     try:
         with socket.socket(socket.AF_INET, socket.SOCK_STREAM) as sock:
             sock.bind(('127.0.0.1', portNum))
