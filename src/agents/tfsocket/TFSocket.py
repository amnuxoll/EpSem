import sys
import socket
import os
import random
import traceback
import shutil
import math
import re
from TFSocketModel import TFSocketModel as tfmodel
from TFSocketEnv import TFSocketEnv as tfenv
from TFSocketUtils import log

# Define global constants
TRAINING_THRESHOLD = 10  # Number of goals that must be found using random steps before training

'''
This is the main script for the TFSocket python agent
TFSocket communicates with the java-side proxy agent with the FSM framework

Note: all output from this script is printed to a file named 'pyout.txt'
    since the output of any print statements will be lost.

Commonly used variable names:
    conn: socket used to communicate with the java-side agent
    environment: instance of TFSocketEnv that describes the environment variables
    model: instance of the TFSocketModel class that has methods for training ANN
        using the agent's experience
    window: a subset of the agent's entire action history; the agent's last N
        actions where N = WINDOW_SIZE
'''

def send_letter(conn, letter, environment):
    '''
    Send an action to the environment through the socket
    If letter = '*' send a random action
    '''
    if not environment.alphabet:
        # log('ALPHABET has not been intialized')
        return None

    if letter == '*':
        letter = random.choice(environment.alphabet)
    # log(f'sending {letter}')
    conn.sendall(letter.encode('ASCII'))
    return letter

<<<<<<< HEAD
def process_history_sentinel(strData, environment, model):
=======
def calculate_epsilon(environment):
    '''
    Calculate an epsilon value from the number of steps the agent has taken, via a sigmoid function
    '''
    x = environment.num_goals # Update the sigmoid function's "x" value
    if environment.epsilon <= 0.0: # Initialize epsilon
        environment.epsilon ==  0.0
    
    # Find the rolling avg of steps_to_goal for the last 5 goals
    num_goals_to_avg = 5
    pattern = rf'([a-z]*[A-Z]){{{num_goals_to_avg}}}(?=[a-z]*$)'
    match = re.search(pattern, str(environment.entire_history))
    substring = match.group(0) if match else ''
    rolling_avg_steps = len(substring) / num_goals_to_avg
    
    # Last iteration's alert, unlearning_alert default value is True
    # prev_alert = environment.unlearning_alert
    # Last iteration's perc_unlearning, perc_unlearning default value is 0.0
    prev_perc_unlearning = environment.perc_unlearning

    # Calculate the rate of "unlearning" as a percentage of the total_avg
    environment.perc_unlearning = max(math.log(rolling_avg_steps/environment.avg_steps, 2), 0)
    
    # Oh no! The agent is "unlearning" (performing worse over time)
    if not prev_perc_unlearning > 0 and environment.perc_unlearning > 0:
        log('The agent appears to be unlearning')
        # log('Generating negative sigmoid function')
        log(f'perc_unlearning = {environment.perc_unlearning:.3f}')
        environment.h_shift = 7 + x # Offset by 7 for a TRAINING_THRESHOLD = 10
        environment.upper_bound = environment.epsilon + environment.perc_unlearning
    
    # Yay! The agent is improving and no longer "unlearning"
    elif prev_perc_unlearning > 0 and not environment.perc_unlearning > 0:
        log('The agent appears to be learning')
    
    # Dang! The agent is still unlearning
    elif prev_perc_unlearning > 0 and environment.perc_unlearning > 0:
        # If the agent in "unlearning" at an increasing rate, then increase epsilon by the same amount
        if environment.perc_unlearning > prev_perc_unlearning:
            environment.upper_bound += (environment.perc_unlearning - prev_perc_unlearning)

    # Calculate the next interation of epsilon with the sigmoid function    
    environment.epsilon = environment.upper_bound * (1 / (1 + math.exp((x - environment.h_shift))))

def process_history_sentinel(strData, environment, models, model_window_sizes):
>>>>>>> aa507652
    '''
    First use strData to update the TFSocketEnv object's variables.
    Then create and train the model.
    Simulate the model's ideal path to the goal.
    Commit the agent's action first step to the Java socket.

    Params:
        strData, the agent's window (of size WINDOW_SIZE) of the total history from the java agent
        environment, TFSocketEnv object of the environment's details
        model, a TFSocketModel object
    '''
<<<<<<< HEAD
    global TRAINING_THRESHOLD

    # Use the random pseudo-model until we've collected enough data to train on
    if environment.num_goals < TRAINING_THRESHOLD:
        environment.next_step = '*' # Select the random pseudo-model
        return model # Return early to send random action

    # If looping is suspected, use the random pseuo-model and retrain the model
=======
    # Constant vars
    TRAINING_THRESHOLD = 10 # Number of goals to find randomly before training the models
    MIN_HISTORY_LENGTH = 10 # Mimimum history length that the model requires to train
        
    # Update environment variables
    environment = update_environment(strData, environment)
    loop_threshold = 2*environment.avg_steps # Suspect looping threshold

    # Use the random pseudo-model until we've collected enough data to train on
    if (
        environment.num_goals < TRAINING_THRESHOLD
        or len(environment.entire_history) < MIN_HISTORY_LENGTH
    ):
        environment.last_step = '*' # Select the random pseudo-model
        return models # Return early to send random action

    # If we reached a goal, we need to retrain all the models
    # TODO: put this in a helper method
    if strData[-1:].isupper():
        environment.retrained = False # Reset the retrained bool once the model has left the loop
        
        # Calculate epilson & perform E-Greedy exploit/explore decision making
        calculate_epsilon(environment)
        if random.random() < environment.epsilon:
            environment.last_step = '*'
            return models # Return early to send random action
        
        # Find the model that predicted this goal
        predicting_model = None
        for model in models: # NOTE: This will favor lower indexed models
            if (
                model is not None
                and model.sim_path is not None
                and len(model.sim_path) == 0
            ):
                predicting_model = model
                break
        
        # Adjust model sizes
        # TODO: Try something binary-search-like?
        # if predicting_model is not None and predicting_model.window_size >= 2:
            # log(f'new model sizes centered around {predicting_model.window_size}')
            # model_window_sizes[0] = predicting_model.window_size - 1
            # model_window_sizes[1] = predicting_model.window_size
            # model_window_sizes[2] = predicting_model.window_size + 1

        # Re-simulate models that correctly simulated the goal and trigger a retrain for the other models
        for index in range(len(models)):
            if models[index] is not None and models[index] == predicting_model:
                models[index].simulate_model() # resim model used to find the goal
            else:
                # RETRAIN HERE
                # log("Called for retrain in PHS #1")
                # models[index] = None
                pass
        return models

    # If looping is suspected, use the random sudo-model and set all models to None for retraining
>>>>>>> aa507652
    loop_threshold = 2*environment.avg_steps # Suspect looping threshold
    if environment.steps_since_last_goal >= loop_threshold:
        # Ensure the model is only retrained once until it escapes the loop
        if environment.retrained == False:
            environment.retrained = True
            log(f'Detected looping at step {environment.steps_since_last_goal}, going random!')
            model = train_model(environment, model)

        # Enable the random pseudo-model
        environment.next_step = '*'
        return model

    # If we reached a goal, we must resimulate or retrain the model
    if strData[-1:].isupper():
        environment.retrained = False # Reset the retrained bool once the model has left the loop
        # When the agent reaches the TRAINING_THRESHOLD create the model
        if environment.num_goals == TRAINING_THRESHOLD:
            log('Agent has reached the training threshold')
            model = train_model(environment, model) # Create and train model
        else:
            # Re-simulate the model
            model.simulate_model()

    # Update the model and get the next step
    if len(model.sim_path) <= 0 or None:
        model.simulate_model()
        
    # Take the first step of the simulated path to goal
    environment.next_step = model.sim_path[0].lower()
    
    return model

def update_environment(strData, environment):
    '''
    Update environment variables from strData:
        history
        steps_since_last_goal
        num_goals
        avg_steps

    Params:
        strData, the agent's window (of size WINDOW_SIZE) of the total history from the java agent
        environment, TFSocketEnv object of the environment's details
    
    Returns: The updated TFSocketEnv object
    '''
    environment.next_step = ''
    
    # Update history
    window = strData[11:]
    # log(f'Window received: {window}')
    if len(window) == 1:
        window = window.lower()
    environment.history = environment.history + str(window[-1:])

    # Update num_goals and steps_since_last_goal
    environment.steps_since_last_goal +=1
    if window[-1:].isupper():
        log(f'The agent found Goal #{environment.num_goals:<3} in {environment.steps_since_last_goal:>3} steps')
        if environment.epsilon != -1.0: # epsilon is not its default value
            log(f'epsilon: {environment.epsilon:.3f}')
            # log(f'x: {environment.num_goals}\nh_shift: {environment.h_shift}\nbounds: [0,{environment.upper_bound:.3f}]\n')
        environment.num_goals += 1
        environment.steps_since_last_goal = 0

    # Update average steps per goal
    environment.update_avg_steps()

    return environment

def train_model(environment, model):
    '''
    If the random-action data gathering is complete, create a model
    using the environment's history
    '''
<<<<<<< HEAD
    # log(f'Training model')
    model = tfmodel(environment)
    model.train_model()
    model.simulate_model()
=======
    if all(model is None for model in models):
        # log(f'Training models')
        # log(f'Training models')
        # If we've reached the end of random-action data gathering, create models using entire history
        for index in range(len(model_window_sizes)):
            models[index] = tfmodel(environment, model_window_sizes[index])
            models[index].train_model()
            models[index].simulate_model()
>>>>>>> aa507652

    return model

def main():
    '''
    main
    '''
    conn = None

    if os.path.isfile('pyout.txt'):
        os.remove('pyout.txt')
    log('Running Python-TensorFlow agent')

    argc = len(sys.argv)
    if argc < 2:
        print('ERROR: Must pass port number as a parameter.')

    # Creating the python side of the socket
    portNum = int(sys.argv[1])
    timeout = 0
    log(f'port number: {portNum}')
    log('Creating server for the Java environment to connect to...')

    # Initialize FSM scoped variables
    environment = tfenv()
    model = None
    cwd = os.getcwd()
    
    for entry in os.listdir(cwd):
        dir_path = os.path.join(cwd, entry)
        if os.path.isdir(dir_path):
            if entry.startswith('tuning_dir'):
                shutil.rmtree(dir_path)

    try:
        with socket.socket(socket.AF_INET, socket.SOCK_STREAM) as sock:
            sock.bind(('127.0.0.1', portNum))
            sock.listen()
            conn, addr = sock.accept()
            with conn:
                log(f'Connected by {addr}')
                while True:
                    data = conn.recv(1024)

                    while not data:
                        data = conn.recv(1024)
                        timeout += 10
                        if timeout > 1000:
                            log('ERROR: Timeout receiving next input from Java environment')
                            exit(-1)
                    # Connected to socket

                    # Handling socket communication
                    # Check for sentinels
                    strData = data.decode('utf-8') # Raw data from the java agent

                    if strData.startswith('$$$alphabet:'):
                        environment.alphabet = list(strData[12:])
                        environment.overall_alphabet = environment.alphabet + [let.upper() for let in environment.alphabet]
                        log(f'New alphabet: {environment.alphabet}')
<<<<<<< HEAD
                        log(f'Sending acknowledgment')
=======
                        log(f'Sending \'ack\'') # Acknowledge
>>>>>>> aa507652
                        conn.sendall('$$$ack'.encode('ASCII'))

                    elif strData.startswith('$$$history:'):
                        # Update environment variables
                        environment = update_environment(strData, environment)
                        
                        # log('python agent received history:')
                        model = process_history_sentinel(strData, environment, model)
                        
                        if model != None and len(model.sim_path) > 0:
                            # Adjust the model's predicted steps_to_goal
                            if model.sim_path[0] == environment.next_step:
                                model.sim_path = model.sim_path[1:]
                            else:
                                # Re-simulate the model's predicted steps_to_goal
                                model.simulate_model()
                        
                        # Send the model's prediction to the environment
                        send_letter(conn, environment.next_step, environment)

                    elif strData.startswith('$$$quit'):
                        # Add the last step to complete the history.
                        log('python agent received quit signal:')
                        break

                    else:
                        # Should never happen...
                        log(f'ERROR received unknown sentinal from java agent: {strData}')
                        log('\tAborting')
                        break

    # Catch any error and print a stack trace
    except Exception as error:
        log(f'Exception: {error}')
        log('-----')
        try:
            f = open('pyout.txt', 'a')
            traceback.print_tb(error.__traceback__, None, f)
            f.close()
        except Exception as errerr:
            log(f'Exception exception!: {errerr}')
        log('--- end of report ---')        
    log('Agent Exit')

if __name__ == '__main__':
    try:
        main()
    except Exception as e:
        log(f'Exception: {e}')
        log('-----')
        try:
            f = open('pyout.txt', 'a')
            traceback.print_tb(e.__traceback__, None, f)
            f.close()
        except Exception as errerr:
            log(f'Exception exception!: {errerr}')<|MERGE_RESOLUTION|>--- conflicted
+++ resolved
@@ -44,9 +44,6 @@
     conn.sendall(letter.encode('ASCII'))
     return letter
 
-<<<<<<< HEAD
-def process_history_sentinel(strData, environment, model):
-=======
 def calculate_epsilon(environment):
     '''
     Calculate an epsilon value from the number of steps the agent has taken, via a sigmoid function
@@ -91,8 +88,7 @@
     # Calculate the next interation of epsilon with the sigmoid function    
     environment.epsilon = environment.upper_bound * (1 / (1 + math.exp((x - environment.h_shift))))
 
-def process_history_sentinel(strData, environment, models, model_window_sizes):
->>>>>>> aa507652
+def process_history_sentinel(strData, environment, model):
     '''
     First use strData to update the TFSocketEnv object's variables.
     Then create and train the model.
@@ -104,34 +100,32 @@
         environment, TFSocketEnv object of the environment's details
         model, a TFSocketModel object
     '''
-<<<<<<< HEAD
-    global TRAINING_THRESHOLD
-
-    # Use the random pseudo-model until we've collected enough data to train on
-    if environment.num_goals < TRAINING_THRESHOLD:
-        environment.next_step = '*' # Select the random pseudo-model
-        return model # Return early to send random action
-
-    # If looping is suspected, use the random pseuo-model and retrain the model
-=======
     # Constant vars
     TRAINING_THRESHOLD = 10 # Number of goals to find randomly before training the models
     MIN_HISTORY_LENGTH = 10 # Mimimum history length that the model requires to train
-        
-    # Update environment variables
-    environment = update_environment(strData, environment)
-    loop_threshold = 2*environment.avg_steps # Suspect looping threshold
 
     # Use the random pseudo-model until we've collected enough data to train on
     if (
         environment.num_goals < TRAINING_THRESHOLD
-        or len(environment.entire_history) < MIN_HISTORY_LENGTH
+        or len(environment.history) < MIN_HISTORY_LENGTH
     ):
         environment.last_step = '*' # Select the random pseudo-model
-        return models # Return early to send random action
-
-    # If we reached a goal, we need to retrain all the models
-    # TODO: put this in a helper method
+        return model # Return early to send random action
+
+    # If looping is suspected, use the random pseuo-model and retrain the model
+    loop_threshold = 2*environment.avg_steps # Suspect looping threshold
+    if environment.steps_since_last_goal >= loop_threshold:
+        # Ensure the model is only retrained once until it escapes the loop
+        if environment.retrained == False:
+            environment.retrained = True
+            log(f'Detected looping at step {environment.steps_since_last_goal}, going random!')
+            model = train_model(environment, model)
+
+        # Enable the random pseudo-model
+        environment.next_step = '*'
+        return model
+
+    # If we reached a goal, we must resimulate or retrain the model
     if strData[-1:].isupper():
         environment.retrained = False # Reset the retrained bool once the model has left the loop
         
@@ -139,55 +133,8 @@
         calculate_epsilon(environment)
         if random.random() < environment.epsilon:
             environment.last_step = '*'
-            return models # Return early to send random action
+            return model # Return early to send random action
         
-        # Find the model that predicted this goal
-        predicting_model = None
-        for model in models: # NOTE: This will favor lower indexed models
-            if (
-                model is not None
-                and model.sim_path is not None
-                and len(model.sim_path) == 0
-            ):
-                predicting_model = model
-                break
-        
-        # Adjust model sizes
-        # TODO: Try something binary-search-like?
-        # if predicting_model is not None and predicting_model.window_size >= 2:
-            # log(f'new model sizes centered around {predicting_model.window_size}')
-            # model_window_sizes[0] = predicting_model.window_size - 1
-            # model_window_sizes[1] = predicting_model.window_size
-            # model_window_sizes[2] = predicting_model.window_size + 1
-
-        # Re-simulate models that correctly simulated the goal and trigger a retrain for the other models
-        for index in range(len(models)):
-            if models[index] is not None and models[index] == predicting_model:
-                models[index].simulate_model() # resim model used to find the goal
-            else:
-                # RETRAIN HERE
-                # log("Called for retrain in PHS #1")
-                # models[index] = None
-                pass
-        return models
-
-    # If looping is suspected, use the random sudo-model and set all models to None for retraining
->>>>>>> aa507652
-    loop_threshold = 2*environment.avg_steps # Suspect looping threshold
-    if environment.steps_since_last_goal >= loop_threshold:
-        # Ensure the model is only retrained once until it escapes the loop
-        if environment.retrained == False:
-            environment.retrained = True
-            log(f'Detected looping at step {environment.steps_since_last_goal}, going random!')
-            model = train_model(environment, model)
-
-        # Enable the random pseudo-model
-        environment.next_step = '*'
-        return model
-
-    # If we reached a goal, we must resimulate or retrain the model
-    if strData[-1:].isupper():
-        environment.retrained = False # Reset the retrained bool once the model has left the loop
         # When the agent reaches the TRAINING_THRESHOLD create the model
         if environment.num_goals == TRAINING_THRESHOLD:
             log('Agent has reached the training threshold')
@@ -248,21 +195,10 @@
     If the random-action data gathering is complete, create a model
     using the environment's history
     '''
-<<<<<<< HEAD
     # log(f'Training model')
     model = tfmodel(environment)
     model.train_model()
     model.simulate_model()
-=======
-    if all(model is None for model in models):
-        # log(f'Training models')
-        # log(f'Training models')
-        # If we've reached the end of random-action data gathering, create models using entire history
-        for index in range(len(model_window_sizes)):
-            models[index] = tfmodel(environment, model_window_sizes[index])
-            models[index].train_model()
-            models[index].simulate_model()
->>>>>>> aa507652
 
     return model
 
@@ -323,11 +259,7 @@
                         environment.alphabet = list(strData[12:])
                         environment.overall_alphabet = environment.alphabet + [let.upper() for let in environment.alphabet]
                         log(f'New alphabet: {environment.alphabet}')
-<<<<<<< HEAD
                         log(f'Sending acknowledgment')
-=======
-                        log(f'Sending \'ack\'') # Acknowledge
->>>>>>> aa507652
                         conn.sendall('$$$ack'.encode('ASCII'))
 
                     elif strData.startswith('$$$history:'):
