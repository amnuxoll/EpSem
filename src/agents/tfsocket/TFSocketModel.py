--- conflicted
+++ resolved
@@ -59,13 +59,8 @@
         # log("Simulating model")
 
         if self.model is None:
-<<<<<<< HEAD
             log("ERROR: Model should not be None in simulate_model()")
         window = self.environment.history[-self.window_size:]
-=======
-            log('ERROR: Model should not be None in simulate_model()')
-        window = self.environment.entire_history[-self.window_size:]
->>>>>>> aa507652
         predictions = self.get_predictions(window)
         first_sim_action = self.get_letter(predictions)
 
@@ -156,30 +151,7 @@
             log(f'\tx_train: {x_train} with len: {len(x_train)} and shape: {x_train.shape}')
             log(f'\ty_train: {y_train} with len: {len(y_train)} and shape: {y_train.shape}')
             log(f'\tmodel: {self.model}')
-<<<<<<< HEAD
             log(f'\tself.environment.history: {self.environment.history}')
-=======
-            log(f'\tself.environment.entire_history: {self.environment.entire_history}')
-
-    def remove_duplicate_goal_paths(self):
-        '''
-        Remove duplicate actions from the history
-        '''
-        # Path that got us to a goal (e.g ['ababaB','bbbaB'])
-        goal_paths = []
-        last_goal = 0
-
-        # Loop through the entire history and find the paths to a goal
-        for i in range(len(self.environment.entire_history)):
-            if self.environment.entire_history[i].isupper():
-                goal_paths.append(self.environment.entire_history[last_goal:i+1])
-                last_goal = i+1
-
-        # Remove duplicate goal paths
-        ret = list(set(goal_paths))
-        self.environment.entire_history = ''.join(ret)
-        
->>>>>>> aa507652
 
     def calc_input_tensors(self, given_window):
         '''
