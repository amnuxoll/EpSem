import tensorflow as tf
import keras_tuner as kt
import contextlib
import random
import os
import inspect
from TFSocketUtils import log

class TFSocketModel:
    '''
    TFSocketModel uses tensorflow to read a history of past
    steps into tensors then calculates a probable next
    step to reach the goal.
    '''

    def __init__(self, environment, window_size):
        '''
        define object variables and create the model function-variable
        '''
        self.environment = environment
        self.window_size = window_size
        self.sim_path = None # Predicted shortest path to goal (e.g., abbabA)
        self.model = None
<<<<<<< HEAD
=======
        self.is_tuned = False
        tf.random.set_seed(42)
>>>>>>> e349849d

    def get_letter(self, prediction):
        '''
        given a set of predictions, returns the letter corresponding to the action with the highest confidence
        '''
        max_index = 0 # index of the largest value in prediction[0][max_index]
        
        # Sanity check that the # of predictions matches the # of predictions that need to be made
        if len(self.environment.overall_alphabet) != len(prediction[0]):
            log('ERROR: # of predictions does not match the # of predictions that need to be made')
            log(f'\toverall_alphabet = {self.environment.overall_alphabet}')
            log(f'\tprediction = {prediction}')
            exit(-1)
        
        for i in range(len(prediction[0])):
            if prediction[0][i] > prediction[0][max_index]:
                max_index = i
        
        return self.environment.overall_alphabet[max_index]

    def simulate_model(self):
        log("Simulating model")
        '''
        Simulate the model's prediction of the next step and place it in self.sim_path

        The model predicts what action is best for the next step. Then it appends that action
        to a local copy of the agent action history so as to create a predicted history. This,
        in turn, is used to make yet another prediction so the agent can look several steps
        into the future.

        The iteration stops when a goal is reached or, otherwise, when some maximum is reached.
        Because goal states are rare, the agent rarely predicts one. Thus, the maximum is
        usually reached. This is undesirable so this method inserts a 'artificial' goal
        at the point where a goal was predicted most strongly.
        '''
        if self.model is None:
            log('ERROR: Model should not be None in simulate_model()')
        window = self.environment.entire_history[-self.window_size:]
        predictions = self.get_predictions(window)
        first_sim_action = self.get_letter(predictions)

        # While a non-goal letter may be best, at each step we want to track which goal-letter
        # had the highest prediction and when it occurred
        # [a,b,c,A,B,C]
        predictions = predictions[0] # Reduce tensor to 1D list
        
        # TODO: Double check the correctness/efficiency of this algorithm, Penny does not like this
        goal_predictions = predictions[len(self.environment.alphabet):]
        max_prediction = max(goal_predictions)  # Get the max prediction value for only goal letters
        max_index = list(goal_predictions).index(max_prediction)+len(self.environment.alphabet)
        best_goal = {'prediction': max_prediction,
                     'letter': self.environment.overall_alphabet[max_index],
                     'index': 0}

        max_len = self.environment.avg_steps
        index = 0
        # Simulate future steps
        self.sim_path = first_sim_action
        while not self.sim_path[-1:].isupper():
            if len(self.sim_path) >= max_len:
                # log('sim_path reached max length, truncate to most probable goal prediction.')
                break # I suspect the while loop exits here virtually always

            # log(f'Model (window_size={window}); sim_path: {self.sim_path}')

            # Simulate the next step from entire_path and sim_path so far
            sim_hist = self.environment.entire_history + self.sim_path
            window = sim_hist[-self.window_size:]
            predictions = self.get_predictions(window)
            self.sim_path += self.get_letter(predictions)

            # Update best_goal data
            index += 1
            predictions = predictions[0] # Reduce tensor to 1D list
            for i in range(len(self.environment.overall_alphabet))[len(self.environment.alphabet):]:
                if predictions[i] > best_goal['prediction']:
                    best_goal['prediction'] = predictions[i]
                    best_goal['letter'] = self.environment.overall_alphabet[i]
                    best_goal['index'] = index

        # If necessary, truncate the sim_path with an artificial goal
        if (len(self.sim_path) >= max_len) and (self.sim_path[-1:].islower()):
            self.sim_path = self.sim_path[:best_goal['index']]
            self.sim_path += best_goal['letter'] 

    # Define a model-building function for Keras Tuner
    def build_model(self):
        model = tf.keras.Sequential()
        model.add(tf.keras.Input(shape=(self.window_size, len(self.environment.overall_alphabet))))
        alph_size = len(self.environment.overall_alphabet)
        model.add(tf.keras.layers.LSTM(units=alph_size, activation='relu'))
        model.add(tf.keras.layers.Dropout(0.2))
        # dense_units = hp.Int('dense_units', min_value=1, max_value=5, step=1)
        model.add(tf.keras.layers.Dense(units=alph_size, activation='relu'))

        model.add(tf.keras.layers.Dense(len(self.environment.overall_alphabet),activation='softmax'))
        
        # Tune the learning rate for the optimizer
        # learning_rate = hp.Choice('learning_rate', values=[1e-2, 1e-3, 1e-4])
        learning_rate = 1e-2
        
        loss_fn = tf.keras.losses.SparseCategoricalCrossentropy(from_logits=True)
        model.compile(optimizer=tf.keras.optimizers.Adam(learning_rate=learning_rate),
                    loss=loss_fn,
                    metrics=['accuracy'])
        return model
    
    def train_model(self):
        '''
        Train and optimize a new ANN model

        Refer to the beginner tensorflow tutorial:
        https://www.tensorflow.org/tutorials/quickstart/beginner
        '''
        # Defining the inputs and expected outputs from a given history
        self.environment.update_avg_steps()    
        # self.remove_duplicate_goal_paths()  # NOTE: We can maybe move this to remove duplicates after each goal instead
        x_train = self.calc_input_tensors(self.environment.entire_history)
        y_train = self.calc_desired_actions(self.environment.entire_history)
        x_train = tf.constant(x_train)
        y_train = tf.constant(y_train)
        # Defining the model's loss function

        # Defining the model function as a variable
        # Note: We are guessing the size of the first dense layer should
        # be about half the size of the input layer. We may want to do future
        # experiments to see what actually works best
        # tuning_dir = os.path.join(os.getcwd(), f'tuning_dir_{self.window_size}')
        # log("Completed tuning_dir = os.path.join(os.getcwd(), 'tuning_dir_{self.window_size}')")
        # tuner = kt.RandomSearch(
        #     self.build_model,
        #     objective='loss',
        #     max_trials=5,
        #     executions_per_trial=1,
        #     directory=tuning_dir,
        #     project_name='model_tuning'
        # )
        # log("Completed tuner initialize")

        # tuner.search(x_train, y_train,
        #             epochs=2,
        #             verbose=0
        #             )
        # log("Completed Tuner Search")
        # Get the optimal hyperparameters
        # best_hps = tuner.get_best_hyperparameters(num_trials=1)[0]
        # log("Completed best_hps = tuner.get_best_hyperparameters(num_trials=1)[0]")
        # self.model = tuner.hypermodel.build(best_hps)
        # log("Completed self.model = tuner.hypermodel.build(best_hps)")
        self.model = self.build_model()
        
        try:
            with contextlib.redirect_stdout(open('trainout.txt', 'w')):
                self.model.fit(x_train, y_train, epochs=2, verbose=0)
        except Exception as e:
            log(f'ERROR: {e}')
            log(f'\tx_train: {x_train} with len: {len(x_train)} and shape: {x_train.shape}')
            log(f'\ty_train: {y_train} with len: {len(y_train)} and shape: {y_train.shape}')
            log(f'\tmodel: {self.model}')
            log(f'\tself.environment.entire_history: {self.environment.entire_history}')

    def remove_duplicate_goal_paths(self):
        '''
        Remove duplicate actions from the history
        '''
        # Path that got us to a goal (e.g ['ababaB','bbbaB'])
        goal_paths = []
        last_goal = 0

        # Loop through the entire history and find the paths to a goal
        for i in range(len(self.environment.entire_history)):
            if self.environment.entire_history[i].isupper():
                goal_paths.append(self.environment.entire_history[last_goal:i+1])
                last_goal = i+1

        # Remove duplicate goal paths
        ret = list(set(goal_paths))
<<<<<<< HEAD
        self.environment.entire_history = ''.join(ret)
        
=======
        self.environment.entire_history = "".join(ret)
>>>>>>> e349849d

    def calc_input_tensors(self, given_window):
        '''
        Convert a blind FSM action window into an array of input tensors
        NOTE: the given_window is often larger than the window_size
                but the 'window' is of window_size

        Example:
            if window_size = 3, and given_window = 'abbBababAa'
            first it creates each window:
                abb, bbB, bBa, etc.
            then it converts each window to a tensor
                abb -> [1, 0, 0, 0, 1, 1, 0, 0, 0]
                bAb -> [0, 1, 0, 1, 0, 1, 0, 1, 0]
            then it creates a list of all the input tensors
        '''
        # Sanity check
        if len(given_window) < self.window_size:
            log('ERROR: window too short for training!')
            return

        # Generate a list of the index of the last character in each window_size chunk
        # Example:
        #   If window_size = 3, and len(given_window) = 10,
        #   then it will output [3, 4, 5, 6, 7, 8, 9]
        given_window_range = list(range(len(given_window)))[self.window_size:]
        tensor = []
        for i in given_window_range:
            window = given_window[i-self.window_size:i]
            tensor.append(self.flatten(window))

        return tensor

    def get_predictions(self, window):
        '''
        Uses the model to generate predictions about the next step for the environment

        This takes the form of a 2D array like this (to support TensorFlow):
            [[0.35471925 0.19711517 0.25747794 0.19068767]]
        '''
        if self.model is None:
            log('ERROR: Model should not be None in get_predictions()')
            return None
        one_input = [self.flatten(window)]
        one_input = tf.constant(one_input)
        predictions = self.model(one_input)
        return predictions

    def calc_desired_actions(self, window):
        '''
        Calculates the desired action for each window in the entire_history

        The model wants expected outputs to be a set of integer categories.
        So we arbitrarily assign: a=0, A=1, b=2, B=3

        the output of this function should line up with the output of 
        calc_input_tensors for the same window

        window - in a letter-based format (e.g., aabaBbbabaabaBbbab...)
        cutoff - distance from curr pos to goal at which the agent prefers 
                NOT to take the historical action
        '''
        # Sanity check
        if len(window) < self.window_size:
            log('ERROR: window too short for training!')
            return

        # Iterate over a range starting at index window_size in the window
        hrange = list(range(len(window)))[self.window_size:]
        desired_actions = []
        log("In calc_desired_actions()")
        for i in hrange:
            # Calculate how many steps from this position to the next goal
            num_steps = 0
            while(window[i + num_steps].islower()):
                num_steps += 1
                if i + num_steps >= len(window):
                    break

            # Calculate the index of the action at this position, [a,b,c,A,B,C]
            # 0 = a, 1 = b, 2 = c, 3 = A, 4 = B, 5 = C

            val = self.environment.overall_alphabet.index(window[i])

            if val is None:
                log('ERROR: invalid character in window')
                return

            # If the cutoff is exceeded then we want the other action instead
            # Examples:
            #   I.   if val is 'a' (=0), set val to 'b' (=2)
            #   II.  if val is 'A' (=1), set val to 'b' (=2)
            #   III. if val is 'b' (=2), set val to 'a' (=0)
            #   IV.  if val is 'B' (=3), set val to 'a' (=0)
<<<<<<< HEAD
            if num_steps >= 0.25*self.environment.avg_steps: 
=======
            if num_steps >= 0.25*self.environment.avg_steps:
>>>>>>> e349849d
                orig = val
                while orig == val:
                    val = random.choice(range(len(self.environment.alphabet)))  

            # Add to result
            desired_actions.append(val)

        return desired_actions

    def flatten(self, window):
<<<<<<< HEAD
        '''
        Convert a window into an input tensor
        Helper function for @calc_input_tensors()
        
        A window has this format:      'aabaBbbab'
        the return object's length is (len(self.environment.alphabet) + 1)*window_size
        being whether or not an 'a'/'A' is in that position
        the second set is for b/B. The third set is goal sensor.

        TODO:  In the future we may want to handle sensors. 
            Example input window:      '01a11B00b00a'
        '''
        
        # Set the indexes of the alphabet with a dictionary
        indexes = dict()
        for i in range(len(self.environment.alphabet)):
            indexes[i] = self.environment.alphabet[i]
        else:
            indexes['GOAL'] = i+1
            
        win_size = len(window)
        return_tensor = []
        for action in self.environment.alphabet:
            return_tensor += [0.0 for i in range(win_size)]  # For each action, add a list of zeros
        return_tensor += [0.0 for i in range(win_size)]      # Add a list of zeros for the goals
        
        for i in range(win_size):
            let = window[i]
            for key, val in indexes.items():
                if let.lower() == val:
                    return_tensor[i + key*win_size] = 1.0                
                if let.isupper():
                    key = indexes['GOAL']
                    return_tensor[i + key*win_size] = 1.0            
                    break
        return return_tensor
=======
        # Mapping characters to indices
        char_to_index = {char: idx for idx, char in enumerate(self.environment.overall_alphabet)}
        
        # One-hot encode each character in the window
        encoded_window = []
        for char in window:
            vector = [0] * len(self.environment.overall_alphabet)
            index = char_to_index[char]
            vector[index] = 1
            if char.isupper():
                index = char_to_index[char.lower()]
                vector[index] = 1
            encoded_window.append(vector)
        return encoded_window
>>>>>>> e349849d
<|MERGE_RESOLUTION|>--- conflicted
+++ resolved
@@ -21,11 +21,8 @@
         self.window_size = window_size
         self.sim_path = None # Predicted shortest path to goal (e.g., abbabA)
         self.model = None
-<<<<<<< HEAD
-=======
         self.is_tuned = False
-        tf.random.set_seed(42)
->>>>>>> e349849d
+        # tf.random.set_seed(42)
 
     def get_letter(self, prediction):
         '''
@@ -203,12 +200,8 @@
 
         # Remove duplicate goal paths
         ret = list(set(goal_paths))
-<<<<<<< HEAD
         self.environment.entire_history = ''.join(ret)
         
-=======
-        self.environment.entire_history = "".join(ret)
->>>>>>> e349849d
 
     def calc_input_tensors(self, given_window):
         '''
@@ -303,11 +296,7 @@
             #   II.  if val is 'A' (=1), set val to 'b' (=2)
             #   III. if val is 'b' (=2), set val to 'a' (=0)
             #   IV.  if val is 'B' (=3), set val to 'a' (=0)
-<<<<<<< HEAD
-            if num_steps >= 0.25*self.environment.avg_steps: 
-=======
             if num_steps >= 0.25*self.environment.avg_steps:
->>>>>>> e349849d
                 orig = val
                 while orig == val:
                     val = random.choice(range(len(self.environment.alphabet)))  
@@ -318,44 +307,6 @@
         return desired_actions
 
     def flatten(self, window):
-<<<<<<< HEAD
-        '''
-        Convert a window into an input tensor
-        Helper function for @calc_input_tensors()
-        
-        A window has this format:      'aabaBbbab'
-        the return object's length is (len(self.environment.alphabet) + 1)*window_size
-        being whether or not an 'a'/'A' is in that position
-        the second set is for b/B. The third set is goal sensor.
-
-        TODO:  In the future we may want to handle sensors. 
-            Example input window:      '01a11B00b00a'
-        '''
-        
-        # Set the indexes of the alphabet with a dictionary
-        indexes = dict()
-        for i in range(len(self.environment.alphabet)):
-            indexes[i] = self.environment.alphabet[i]
-        else:
-            indexes['GOAL'] = i+1
-            
-        win_size = len(window)
-        return_tensor = []
-        for action in self.environment.alphabet:
-            return_tensor += [0.0 for i in range(win_size)]  # For each action, add a list of zeros
-        return_tensor += [0.0 for i in range(win_size)]      # Add a list of zeros for the goals
-        
-        for i in range(win_size):
-            let = window[i]
-            for key, val in indexes.items():
-                if let.lower() == val:
-                    return_tensor[i + key*win_size] = 1.0                
-                if let.isupper():
-                    key = indexes['GOAL']
-                    return_tensor[i + key*win_size] = 1.0            
-                    break
-        return return_tensor
-=======
         # Mapping characters to indices
         char_to_index = {char: idx for idx, char in enumerate(self.environment.overall_alphabet)}
         
@@ -369,5 +320,4 @@
                 index = char_to_index[char.lower()]
                 vector[index] = 1
             encoded_window.append(vector)
-        return encoded_window
->>>>>>> e349849d
+        return encoded_window