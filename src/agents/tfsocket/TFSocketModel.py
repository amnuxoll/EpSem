--- conflicted
+++ resolved
@@ -124,7 +124,6 @@
 
         # Optimize and train the model
         self.model.compile(optimizer='adam', loss=loss_fn, metrics=['accuracy'])
-<<<<<<< HEAD
         try:
             with contextlib.redirect_stdout(open('trainout.txt', 'w')):
                 self.model.fit(x_train, y_train, epochs=2, verbose=0)
@@ -136,9 +135,6 @@
             log(f'predictions: {predictions}')
             log(f'loss_fn: {loss_fn}')
             log(f'self.environment.entire_history: {self.environment.entire_history}')
-=======
-        self.model.fit(x_train, y_train, epochs=2, verbose=0)
->>>>>>> 5b3a7ee6
 
     def calc_input_tensors(self, given_window):
         '''
