from TFSocketUtils import log

class TFSocketEnv:
    '''
    TFSocketEnv tracks the environment variables used by the TFSocket and TFSocketModels
    '''
    
    def __init__(self):
        self.alphabet = []              # The set of all valid actions an agent can take at any given point
<<<<<<< HEAD
        self.history = ''               # List of all actions the agent has taken so fara
=======
        self.entire_history = ''        # List of all actions the agent has taken so far
        self.last_step = ''             # Agent's most recent action
>>>>>>> aa507652
        self.steps_since_last_goal = 0  # Self explanatory lol
        self.num_goals = 0              # Number of goals the agent has found so far
        self.avg_steps = 0              # Average number of steps the agent has taken to find a goal
        self.overall_alphabet = []      # If alphabet is [a,b,c] then overall_alphabet = [a,b,c,A,B,C]
        self.retrained = False          # When in a loop, make sure to retrain the models only once
<<<<<<< HEAD
        self.next_step = ''             # Agent's next action
=======
        self.epsilon = -1.0               # A value between 0, 1 for an explore vs exploit E-Greedy algorithm
        self.upper_bound = 1.0          # TODO: fill out comments for new env. vars
        self.h_shift = 17
        self.perc_unlearning = 0.0
>>>>>>> aa507652

    def update_avg_steps(self):
        '''
        Calculate average steps to goal from the history
        '''
        # Count the number of goals (skipping the first)
        num_historical_goals = 0
        for i in range(len(self.history)):
            if (i == 0):
                continue
            if (self.history[i].isupper()):
                num_historical_goals += 1

        if num_historical_goals <= 0:
            self.avg_steps = len(self.history)
        else:
            self.avg_steps = len(self.history) / num_historical_goals<|MERGE_RESOLUTION|>--- conflicted
+++ resolved
@@ -7,25 +7,17 @@
     
     def __init__(self):
         self.alphabet = []              # The set of all valid actions an agent can take at any given point
-<<<<<<< HEAD
         self.history = ''               # List of all actions the agent has taken so fara
-=======
-        self.entire_history = ''        # List of all actions the agent has taken so far
-        self.last_step = ''             # Agent's most recent action
->>>>>>> aa507652
         self.steps_since_last_goal = 0  # Self explanatory lol
         self.num_goals = 0              # Number of goals the agent has found so far
         self.avg_steps = 0              # Average number of steps the agent has taken to find a goal
         self.overall_alphabet = []      # If alphabet is [a,b,c] then overall_alphabet = [a,b,c,A,B,C]
         self.retrained = False          # When in a loop, make sure to retrain the models only once
-<<<<<<< HEAD
         self.next_step = ''             # Agent's next action
-=======
-        self.epsilon = -1.0               # A value between 0, 1 for an explore vs exploit E-Greedy algorithm
-        self.upper_bound = 1.0          # TODO: fill out comments for new env. vars
+        self.epsilon = -1.0             # A value between 0, 1 for an explore vs exploit E-Greedy algorithm
+        self.upper_bound = 1.0          # TODO: fill out comments for new egreedy vars
         self.h_shift = 17
-        self.perc_unlearning = 0.0
->>>>>>> aa507652
+        self.perc_forgetting = 0.0
 
     def update_avg_steps(self):
         '''
