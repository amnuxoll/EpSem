--- conflicted
+++ resolved
@@ -1,4 +1,3 @@
-<<<<<<< HEAD
 package agents.demo;
 
 import framework.*;
@@ -92,101 +91,4 @@
         data.add(new Datum("actionConfidence", this.random.nextDouble()));
         return data;
     }
-    //for landon
-}
-=======
-package agents.demo;
-
-import framework.*;
-import utils.EpisodicMemory;
-
-import java.util.ArrayList;
-import java.util.Arrays;
-import java.util.HashSet;
-import java.util.Random;
-
-/**
- *
- * This agent was written as a quick study for creating a new agent with a basic
- * heuristic for randomly selecting between a random action and the last
- * action taken before a goal.
- *
- * @author Zachary Faltersack
- */
-public class DemoAgent implements IAgent {
-
-    private EpisodicMemory<Episode> episodicMemory;
-
-    private Action[] actions;
-    private IIntrospector introspector;
-    private Random random;
-    private Action lastGoalAction;
-
-    public DemoAgent(Random random)
-    {
-        // For unit testing purposes we inject a Random object that can be seeded to produce
-        // specific, repeating behaviors.
-        this.random = random;
-
-        // This data structure will retain our history of episodes that we generate.
-        this.episodicMemory = new EpisodicMemory<>();
-    }
-
-    @Override
-    public void initialize(Action[] actions, IIntrospector introspector) {
-        // Initialize is called prior to running an Experiment in an environment.
-        // The available actions for the environment are provided
-        this.actions = actions;
-
-        // The introspector can be used to query for information related to the
-        // environment. This is strictly for analytics during data collection.
-        // DO NOT CHEAT and use this to "discover" optimal action sequences.
-        this.introspector = introspector;
-        this.lastGoalAction = actions[0];
-    }
-
-    @Override
-    public Action getNextAction(SensorData sensorData) throws Exception {
-
-        // The very first experience in the environment is treated as though
-        // the agent has just located the GOAL, so special boundary checks are
-        // required, such as confirming that Episodes exist.
-        if (sensorData.isGoal() && this.episodicMemory.any())
-            this.lastGoalAction = this.episodicMemory.current().getAction();
-
-        if (this.random.nextBoolean())
-            return this.lastGoalAction;
-        else {
-            int actionIndex = this.random.nextInt(this.actions.length);
-            Action action = this.actions[actionIndex];
-
-            this.episodicMemory.add(new Episode(sensorData, action));
-
-            return action;
-        }
-    }
-
-    @Override
-    public String[] getStatisticTypes() {
-        // Additional data can be gathered for analysis by declaring the types of
-        // analytics gathered prior to running the Experiment.
-        HashSet<String> statistics = new HashSet<>();
-        statistics.addAll(Arrays.asList(IAgent.super.getStatisticTypes()));
-        statistics.add("actionConfidence");
-        return statistics.toArray(new String[0]);
-    }
-
-    /**
-     * Gets the actual statistical data for the most recent iteration of hitting a goal.
-     *
-     * @return the collection of {@link Datum} that indicate the agent statistical data to track.
-     */
-    @Override
-    public ArrayList<Datum> getGoalData() {
-        // When the goal is hit, report the additional analytics the agent should be tracking.
-        ArrayList<Datum> data = new ArrayList<>();
-        data.add(new Datum("actionConfidence", this.random.nextDouble()));
-        return data;
-    }
-}
->>>>>>> 0ee69103
+}