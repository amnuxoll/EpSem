--- conflicted
+++ resolved
@@ -55,21 +55,14 @@
     );
 
     private static TestSuite RulesAgent = new TestSuite(
-<<<<<<< HEAD
-            TestSuiteConfiguration.MEDIUM,
-            new IEnvironmentProvider[] {
-                    //new FSMEnvironmentProvider(new FSMTransitionTableBuilder(6, 100, Random.getFalse()), EnumSet.of(FSMEnvironment.Sensor.IS_EVEN), false),
-                    new FSMEnvironmentProvider(new FSMTransitionTableBuilder(2, 90, Random.getFalse()), FSMEnvironment.Sensor.NO_SENSORS)
-=======
             TestSuiteConfiguration.LONG,
             new IEnvironmentProvider[] {
                     //new FSMEnvironmentProvider(new FSMTransitionTableBuilder(6, 100, Random.getFalse()), EnumSet.of(FSMEnvironment.Sensor.IS_EVEN), false),
                     new FSMEnvironmentProvider(new FSMTransitionTableBuilder(2, 50, Random.getFalse()), FSMEnvironment.Sensor.NO_SENSORS),
                     new FSMEnvironmentProvider(new FSMTransitionTableBuilder(2, 50, Random.getFalse()), EnumSet.of(FSMEnvironment.Sensor.IS_EVEN))
->>>>>>> 78e9b714
-            },
-            new IAgentProvider[] {
-                    new RulesAgentProvider(new Heuristic(1, -1)),
+            },
+            new IAgentProvider[] {
+                    new RulesAgentProvider(new Heuristic(1, 0)),
                     //new MaRzAgentProvider()
             }
     );
@@ -226,14 +219,6 @@
         try {
             File outputDirectory = DirectoryUtils.generateNewOutputDirectory();
             RulesAgent.run(new FileResultWriterProvider(outputDirectory));
-<<<<<<< HEAD
-            //AAAIDefnitions.ARONoSensor.run(new FileResultWriterProvider(outputDirectory));
-
-            //outputDirectory = DirectoryUtils.generateNewOutputDirectory();
-            //RulesAgent.run(new FileResultWriterProvider(outputDirectory));
-            //AAAIDefnitions.AROWithSensor.run(new FileResultWriterProvider(outputDirectory));
-=======
->>>>>>> 78e9b714
         } catch (OutOfMemoryError mem) {
             mem.printStackTrace();
         } catch (Exception ex) {
