--- conflicted
+++ resolved
@@ -31,15 +31,9 @@
     );
 
     private static TestSuite MarzFSM = new TestSuite(
-<<<<<<< HEAD
             TestSuiteConfiguration.QUICK,
             new FileResultWriterProvider(),
             new FSMDescriptionProvider(3, 30, FSMDescription.Sensor.ALL_SENSORS),
-=======
-            TestSuiteConfiguration.MEDIUM,
-            new FileResultWriterProvider(),
-            new FSMDescriptionProvider(3, 30, FSMDescription.Sensor.NO_SENSORS),
->>>>>>> 761294e8
             new IAgentProvider[] {
                     new MaRzAgentProvider<>(new SuffixNodeProvider())
             }
